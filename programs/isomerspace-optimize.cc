--- conflicted
+++ resolved
@@ -166,12 +166,8 @@
     "\tTutte embedding   = " << (Ttutte/1ms)  << " ms\n"
     "\tInitial geometry  = " << (TX0/1ms)     << " ms\n"
     "\tCopying to buffer = " << (Tcopy/1ms)   << " ms\n"
-<<<<<<< HEAD
-    "\tFF Optimization   = " << (Topt/1ms)    << " ms\n";
-=======
     "\tFF Optimization   = " << (Topt/1ms)    << " ms\n"
     "\tFF Convergence Check   = " << (Tcheck/1ms)    << " ms\n";
->>>>>>> dd277aad
   
   return 0;
 }