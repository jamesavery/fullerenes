#include <string>

#include "fullerenes/triangulation.hh"
#include "fullerenes/spiral.hh"
#include "fullerenes/polyhedron.hh"
#include "fullerenes/symmetry.hh"

using namespace std;

int face_size(const Graph &g, node_t u, node_t v)
{
  int d = 1;
  node_t u0 = u;
  while(v != u0){
    node_t w = v;
    v = g.next_on_face(u,v);
    u = w;
    d++;
  }
  return d;
}


int main(int ac, char **av)
{
  string spiral_name = av[1];
  spiral_nomenclature fsn(spiral_name);
  Triangulation t(fsn);
<<<<<<< HEAD
  PlanarGraph  g = t.dual_graph();
=======
  //  t = t.sort_nodes();

  if(ac>3){
    int k = strtol(av[2],0,0),
        l = strtol(av[3],0,0);

    t = t.GCtransform(k,l);
    general_spiral spiral = t.get_general_spiral();
    fsn.jumps  = spiral.jumps;	// TODO: general_spiral in spiral_nomenclature
    fsn.spiral_code = spiral.spiral;
  }
  
>>>>>>> c014965c
  
  int n_leapfrogs = 0;
  if(ac>2) n_leapfrogs = strtol(av[2],0,0);
  for(int i=0;i<n_leapfrogs;i++){ // Only for fullerenes right now. TODO: Fix implementation for general cubics
    t = g.leapfrog_dual();
    g = t.dual_graph();
  }
  fsn = FullereneDual(t).name();



  g.layout2d = g.tutte_layout();
  Polyhedron P0(g,g.zero_order_geometry());
  Polyhedron P = P0;
  P.optimize();  
  
  int N = g.N, Nf = t.N;
  
  vector<face_t> pentagons(12), hexagons(Nf-12);
  neighbours_t next_on_face(N,vector<node_t>(3));
  neighbours_t prev_on_face(N,vector<node_t>(3));
  neighbours_t face_right(N,vector<node_t>(3));

  
  for(node_t u=0;u<N;u++){
    for(int j=0;j<3;j++){
      node_t v = g.neighbours[u][j];
      next_on_face[u][j] = g.next_on_face(u,v);
      prev_on_face[u][j] = g.prev_on_face(u,v);
      face_right[u][j]  = face_size(g,u,v);
    }
  }

  vector<face_t> faces = g.compute_faces_oriented(6);
  vector<int> degrees(Nf);
  
  for(int f=0,p=0,h=0;f<Nf;f++){
    int df = faces[f].size(), dd = t.neighbours[f].size();
    // if(df != dd){
    //   printf("Face %d has size %ld, but dual node %d has degree %d\n",
    // 	     f,faces[f].size(),
    // 	     f,t.degree(f));
    //   abort();
    // }

    if(df == 5) pentagons[p++] = faces[f];
    if(df == 6) hexagons[h++] = faces[f];    
  }


  Symmetry S(fsn.spiral_code);
  //  Symmetry S(t);
  
  cerr << "from numpy import array, nan\n\n";
  cerr << "name = \"C"<<N<<"-" << fsn <<"\";\n";
  cerr << "# Symmetry information\n";
  //  cerr << "point_group = " << S.point_group() << "\n;";
  cerr << "equivalent_nodes = " << S.equivalence_classes(S.Gtri) << ";\n";
  cerr << "equivalent_faces = " << S.equivalence_classes(S.G) << ";\n";  
  cerr << "# Cubic graph, its faces, 3D embedding, and 2D Tutte-embedding\n";
  cerr << "cubic_neighbours  = array(" << g.neighbours << ");\n\n";
  cerr << "pentagons    = array(" << pentagons  << ");\n\n"; // TODO
  cerr << "hexagons     = array(" << hexagons   << ");\n\n"; // TODO
  cerr << "next_on_face = array(" << next_on_face << ");\n\n";
  cerr << "prev_on_face = array(" << prev_on_face << ");\n\n";
  cerr << "face_right   = array(" << face_right << ");\n\n"; 
  cerr << "points_start = array(" << P0.points << ");\n\n";
  cerr << "points_opt   = array(" << P.points << ");\n\n";   
  cerr << "tutte_layout = array(" << g.layout2d << ");\n\n";
  cerr << "# Dual graph and its faces\n";
  cerr << "dual_neighbours   = " << t.neighbours << ";\n\n";
  //  cerr << "next_on_tri       = array(" << next_on_tri << ");\n\n";  
  cerr << "triangles         = array(" << t.compute_faces() << ");\n\n";
  cerr << "# prev_on_tri is the same as next_on_tri\n";


    
  return 0;
}<|MERGE_RESOLUTION|>--- conflicted
+++ resolved
@@ -26,9 +26,6 @@
   string spiral_name = av[1];
   spiral_nomenclature fsn(spiral_name);
   Triangulation t(fsn);
-<<<<<<< HEAD
-  PlanarGraph  g = t.dual_graph();
-=======
   //  t = t.sort_nodes();
 
   if(ac>3){
@@ -41,23 +38,13 @@
     fsn.spiral_code = spiral.spiral;
   }
   
->>>>>>> c014965c
   
-  int n_leapfrogs = 0;
-  if(ac>2) n_leapfrogs = strtol(av[2],0,0);
-  for(int i=0;i<n_leapfrogs;i++){ // Only for fullerenes right now. TODO: Fix implementation for general cubics
-    t = g.leapfrog_dual();
-    g = t.dual_graph();
-  }
-  fsn = FullereneDual(t).name();
-
-
-
+  PlanarGraph   g = t.dual_graph();
   g.layout2d = g.tutte_layout();
   Polyhedron P0(g,g.zero_order_geometry());
   Polyhedron P = P0;
-  P.optimize();  
-  
+  P.optimize();
+
   int N = g.N, Nf = t.N;
   
   vector<face_t> pentagons(12), hexagons(Nf-12);
