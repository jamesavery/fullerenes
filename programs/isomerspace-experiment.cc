#include <csignal>
#include <sys/stat.h>
#include <limits.h>
#include <cmath>
#include <chrono>
#include <filesystem>
#include <iostream>
#include <iomanip>
#include <thread>
#include <numeric>
#include <future>
#include "fullerenes/buckygen-wrapper.hh"
#include "fullerenes/triangulation.hh"
#include "fullerenes/polyhedron.hh"
#include "fullerenes/progress_bar.hh"
#include "fullerenes/gpu/benchmark_functions.hh"

#include "fullerenes/gpu/isomer_queue.hh"
#include "fullerenes/gpu/cuda_io.hh"
#include "fullerenes/gpu/kernels.hh"
#include "fullerenes/isomerdb.hh"

using namespace std;
using namespace std::chrono;
using namespace cuda_io;

using namespace gpu_kernels;

typedef device_real_t real_t;


void signal_callback_handler(int signum)
{
  exit(signum);
}


struct isomer_candidate {
  double value;
  int id;
  vector<node_t> cubic_neighbours;
  vector<real_t> X;

  isomer_candidate(double value, int id, int N, int ix, const IsomerBatch &B):
    value(value), id(id), cubic_neighbours(3*N), X(3*N) {
    memcpy(&cubic_neighbours[0],B.cubic_neighbours+3*N*ix,3*N*sizeof(device_node_t));
    memcpy(&X[0],               B.X+3*N*ix,               3*N*sizeof(real_t));    
  }

  bool operator<(const isomer_candidate &b) const { return value < b.value; }
  friend ostream &operator<<(ostream &s, const isomer_candidate& c){ s<<"("<<c.value<<","<<c.id<<")"; return s; }
};


template <typename T> struct k_smallest : public priority_queue<T> {
public:
  size_t k;
  
  k_smallest(size_t k) : k(k) {}

  bool insert(const T& x){
    if(this->size() < k || x < this->top()){
      if(this->size() == k) this->pop();
      this->push(x);
      return true;
    }
    return false;
  }

  vector<T>& as_vector() {
    return (*this).*&k_smallest::c;
  }
  
};



int main(int ac, char **argv)
{
  signal(SIGINT, signal_callback_handler);
  if(ac<2){
    fprintf(stderr,"Syntax: %s <N:int> [output_dir] [IPR:0|1] [only_nontrivial:0|1]\n",argv[0]);
    return -1;
  }
  const size_t N                = strtol(argv[1],0,0);   // Argument 1: Number of vertices N

  string output_dir     = ac>=3? argv[2] : "output";     // Argument 2: directory to output files to
  int IPR               = ac>=4? strtol(argv[3],0,0):0;  // Argument 3: Only generate IPR fullerenes?
  int only_nontrivial   = ac>=5? strtol(argv[4],0,0):0;  // Argument 4: Only generate fullerenes with nontrivial symmetry group?
  int n_best_candidates = ac>=6? strtol(argv[5],0,0):10; // Argument 5: How many best fullerne candidates do you want to store? 


  // Make sure output directory exists
  mkdir(output_dir.c_str(),0777);
  size_t n_fullerenes = IsomerDB::number_isomers(N,only_nontrivial?"Nontrivial":"Any",IPR);

  int    Nd = LaunchCtx::get_device_count();
  size_t batch_size = min((size_t)isomerspace_forcefield::optimal_batch_size(N,0)*16, n_fullerenes/Nd);

  cout << "Analysing C"<<N<< " isomer space with " << n_fullerenes << " isomers.\n";

  // Organize all of our of computation pipeline stages and our scoresl of different results
  typedef enum {GEN, GEO, OPT, PROP, STAT, NUM_STAGES} stage_t;
  typedef enum {VOLUME,ECCENTRICITY,FREQ_MIN,FREQ_MAX, INERTIA, NUM_RESULTS} results_t; // Results on which to do statistics
  string result_names[NUM_RESULTS] = {"volume","eccentricity","minfreq","maxfreq","inertia"};
  string stage_names [NUM_STAGES]  = {"generate","start_geometry","optimized_geometry","properties","statistics"};
  constexpr int result_sizes[NUM_RESULTS] = {1,1,1,1,3}; // How many scalars per result?

  array<array<double,2>,NUM_RESULTS> result_bounds = {{
    {0.24*pow(N,3/2.)-30,0.4*pow(N,3/2.)+30}, // Volume bounds
    {1,N/20.},                                // Eccentricity bounds
    {0,20*33.356},                                   // Smallest frequency bounds (in cm^{-1} = teraherz*33.356)
    {30*33.356,60*33.356},                                  // Largest frequency bounds (in cm^{-1})
    {0,0} // What are the inertia bounds?
    }};
  
  array<array<CuArray<real_t>,2>,NUM_RESULTS> results; // TODO: vector<Cuarray> gives linkin error -- needs fixing to allow general Nd.
  array<long double,NUM_RESULTS> means, stdevs;
  array<vector<size_t>,NUM_RESULTS> terrible_outliers;
  vector<CuArray<real_t>> hessians(Nd);
  vector<CuArray<device_node_t>> hessian_cols(Nd);
  array<long double,NUM_RESULTS> Ev, Ev2, K, current_mean, current_stddev;
  size_t n_converged=0;
  
  // Initialize unified memory result CuArray's
  for(int d=0;d<Nd;d++){
    hessians[d]      = CuArray<real_t>(N*3* 10*3*batch_size,0);
    hessian_cols[d]  = CuArray<device_node_t>(N*3* 10*3*batch_size,0);

    for(int r=0; r< NUM_RESULTS; r++) results[r][d] = CuArray<real_t>(result_sizes[r]*batch_size,0);
  }

  // We keep track of the n_best_candidates isomers with smallest resp. largest values for each result
  vector<k_smallest<isomer_candidate>>
    result_min(NUM_RESULTS, k_smallest<isomer_candidate>(n_best_candidates)),
    result_max(NUM_RESULTS, k_smallest<isomer_candidate>(n_best_candidates))
    ;
  k_smallest<isomer_candidate> bandwidth_min(n_best_candidates), bandwidth_max(n_best_candidates);

  array<set<pair<real_t,int>>,NUM_RESULTS> result_reference;
  
  // Each stage has one on-device batch per device. TODO: NUM_STAGES vector<vector<IsomerBatch>>, Nd. Dynamic number of devices != 2.
  IsomerBatch Bs[4][2] = {	
    {IsomerBatch(N,batch_size,DEVICE_BUFFER,0),IsomerBatch(N,batch_size,DEVICE_BUFFER,1)},
    {IsomerBatch(N,batch_size,DEVICE_BUFFER,0),IsomerBatch(N,batch_size,DEVICE_BUFFER,1)},
    {IsomerBatch(N,batch_size,DEVICE_BUFFER,0),IsomerBatch(N,batch_size,DEVICE_BUFFER,1)},
    {IsomerBatch(N,batch_size,DEVICE_BUFFER,0),IsomerBatch(N,batch_size,DEVICE_BUFFER,1)}    
  };
  
  // Final IsomerBatch on host
  IsomerBatch host_batch[Nd] = {IsomerBatch(N,batch_size,HOST_BUFFER,0), IsomerBatch(N, batch_size, HOST_BUFFER,1)};
  

  // TODO: Organize Qs by stages together with batches.Structure nicely.
  IsomerQueue Q0s[Nd] = {cuda_io::IsomerQueue(N,0), cuda_io::IsomerQueue(N,1)};
  IsomerQueue Q1s[Nd] = {cuda_io::IsomerQueue(N,0), cuda_io::IsomerQueue(N,1)};
  IsomerQueue Q2s[Nd] = {cuda_io::IsomerQueue(N,0), cuda_io::IsomerQueue(N,1)};

  for (int i = 0; i < Nd; i++) {Q0s[i].resize(batch_size*4); Q1s[i].resize(batch_size*4); Q2s[i].resize(batch_size*4);}

  // TODO: Should we really have two different streams, or is one enough?
  LaunchCtx gen_ctxs[Nd] = {LaunchCtx(0),LaunchCtx(1)};
  LaunchCtx opt_ctxs[Nd] = {LaunchCtx(0),LaunchCtx(1)};

  // TODO: Multi-CPU buckygen
  BuckyGen::buckygen_queue BuckyQ = BuckyGen::start(N,IPR,only_nontrivial);  
  ProgressBar progress_bar = ProgressBar('#',30);
  
  int I=0;			// Global isomer number at start of batch

  vector<bool> stage_finished(NUM_STAGES,false);
  vector<int>  num_finished  (NUM_STAGES,0);
  vector<vector<int>> num_finished_this_round(NUM_STAGES,vector<int>(Nd));
  
  Graph G;
  auto Nf = N/2 + 2;
  G.neighbours = neighbours_t(Nf, std::vector<node_t>(6));
  G.N = Nf;

  constexpr real_t carbon_mass = 1.9944733e-26/*kg*/, aangstrom_length = 1e-10/*m*/;
  
  constexpr size_t num_bins = 10000;
  vector<size_t> vol_hist(num_bins), ecc_hist(num_bins), lam_hist(num_bins);

  // Hack using knowledge about range for easy binning (for now)
  //... histograms
  
  // TODO: Implement proper timer class with tree structure, pass as argument to kernels instead of littering program code
  auto T0 = steady_clock::now();
  auto
    Tgen    = steady_clock::now()-T0,
    Tupdate = steady_clock::now()-T0,
    Tqueue  = steady_clock::now()-T0,
    Tdual   = steady_clock::now()-T0,    
    Ttutte  = steady_clock::now()-T0,
    TX0     = steady_clock::now()-T0,
    Tcopy   = steady_clock::now()-T0,
    Topt    = steady_clock::now()-T0,
    Tfile   = steady_clock::now()-T0,
    Toutq   = steady_clock::now()-T0,
    Tinq    = steady_clock::now()-T0,
    Tinit_geom = steady_clock::now()-T0;

  auto loop_iters = 0;
  auto Tstart = steady_clock::now();
  auto n0 = 0;

  auto policy = LaunchPolicy::ASYNC;

  auto generate_isomers = [&](int M){
    bool more_isomers = true;
    if(I == n_fullerenes) return false;
    for (int i = 0; i < M; i++){
        if (more_isomers){
            //auto ID = cuda_benchmark::random_isomer("isomerspace_samples/dual_layout_"+to_string(N)+"_seed_42", G);
            more_isomers = BuckyGen::next_fullerene(BuckyQ, G);
            if (!more_isomers) break;
            Q0s[I%Nd].insert(G,I, gen_ctxs[I%Nd], policy);
            I++;
        }
    }
    gen_ctxs[0].wait(); gen_ctxs[1].wait(); 
    num_finished[GEN] = I;
    //TODO: num_finished_this_round[GEN][d]
    stage_finished[GEN] = num_finished[GEN] == n_fullerenes;
    return true;
  };

  auto geo_routine = [&](){
    std::vector<int> qsize_geo = {Q1s[0].get_size(), Q1s[1].get_size()};
    for (int d = 0; d < Nd; d++){
      if(Q0s[d].get_size() > 0){
	auto &B   = Bs[GEO][d];
	
	Q0s[d].refill_batch(B, gen_ctxs[d], policy);
	isomerspace_dual ::dualise     (B,       gen_ctxs[d], policy);
	isomerspace_tutte::tutte_layout(B, N*10, gen_ctxs[d], policy);
	isomerspace_X0   ::zero_order_geometry(B, 4.0f, gen_ctxs[d], policy);
	Q1s[d].push_all(B, gen_ctxs[d], policy);
      }
    }
    for(int d=0; d<Nd; d++){
      gen_ctxs[d].wait();
      num_finished_this_round[GEO][d] = Q1s[d].get_size() - qsize_geo[d];
      num_finished[GEO]              += num_finished_this_round[GEO][d];
    }
    stage_finished[GEO] = num_finished[GEO] == n_fullerenes;    
  };
  
  auto opt_routine = [&](){
    std::vector<int> qsize = {Q2s[0].get_size(), Q2s[1].get_size()};
    for (int d = 0; d < Nd; d++){
      auto &B   = Bs[OPT][d];      
      Q1s[d].refill_batch(B, opt_ctxs[d], policy);
      isomerspace_forcefield::optimise<PEDERSEN>(B, ceil(0.5*N), 5*N, opt_ctxs[d], policy);
      Q2s[d].push_done(B, opt_ctxs[d], policy);
    }
    for (int d = 0; d < Nd; d++){
      opt_ctxs[d].wait();
      num_finished_this_round[OPT][d] = Q2s[d].get_size() - qsize[d];
      num_finished[OPT]              += num_finished_this_round[OPT][d];
    }
    stage_finished[OPT] = num_finished[OPT] == n_fullerenes;
  };

  auto prop_routine = [&](){
    std::vector<int> qsize = {Q2s[0].get_size(), Q2s[1].get_size()};
    for (int d = 0; d < Nd; d++){
      auto &B   = Bs[PROP][d];
      const auto &ctx = opt_ctxs[d];
      
      Q2s[d].refill_batch(B, ctx, policy);
      isomerspace_properties::transform_coordinates(B, ctx, policy);
      // Hessian units: kg/s^2, divide eigenvalues by carbon_mass to get 1/s^2, frequency = sqrt(lambda/carbon_mass)
      isomerspace_hessian   ::compute_hessians<PEDERSEN>(B, hessians[d], hessian_cols[d],    ctx, policy);
<<<<<<< HEAD
      //isomerspace_eigen     ::lambda_max(B, hessians[d], hessian_cols[d], results[FREQ_MAX][d], 40, ctx, policy);
=======
      isomerspace_eigen     ::spectrum_ends(B, hessians[d], hessian_cols[d], results[FREQ_MIN][d], results[FREQ_MAX][d], 40, ctx, policy);
      //      isomerspace_eigen     ::lambda_max(B, hessians[d], hessian_cols[d], results[FREQ_MAX][d], 40, ctx, policy);
>>>>>>> b1789971
      // Inertia is in Ångstrøm^2, multiply by carbon_mass and aangstrom_length*aangstrom_length to get SI units kg*m^2
      isomerspace_properties::moments_of_inertia   (B, results[INERTIA][d],      ctx, policy);      
      isomerspace_properties::eccentricities       (B, results[ECCENTRICITY][d], ctx, policy);
      isomerspace_properties::volume_divergences   (B, results[VOLUME][d],       ctx, policy);
      cuda_io::copy(host_batch[d],B,ctx,policy);      
      B.clear(ctx,policy);      
    }
    for (int d = 0; d < Nd; d++){
      opt_ctxs[d].wait();
      num_finished_this_round[PROP][d] = qsize[d] - Q2s[d].get_size();
      num_finished[PROP]              += num_finished_this_round[PROP][d];
    }
    stage_finished[PROP] = num_finished[PROP] == n_fullerenes;
  };

  
  auto update_mean_var = [&](real_t v, long double &Ev, long double &Ev2,  double K){
    Ev += v - K;  Ev2 += (v - K)*(v-K);
  };

  auto terrible_outlier = [&](real_t v, int r){
    return v<result_bounds[r][0] || v>result_bounds[r][1];
  };

  auto stat_routine = [&](){
    
    //      vector<real_t> volumes_merged(sum(num_finished_this_round[PROP]));
    //      vector<real_t> eccentricity_merged(sum(num_finished_this_round[PROP]));
    vector<int> opt_failed, opt_not_converged;

    int i=0;
    for(int d=0;d<Nd;d++){
      size_t n = num_finished_this_round[PROP][d];

      // First pass of batch: Update mean and variance for all results.
      for(int di=0;di<n;di++){
	IsomerStatus &status = host_batch[d].statuses[di];	
	if(status == IsomerStatus::CONVERGED){
	  n_converged++;
		  
	  for(int r=0;r<NUM_RESULTS;r++){
	    auto v = results[r][d][di];
	    if(isfinite(v)){
	      if(n_converged==1) K[r] = v;
	      
	      update_mean_var(v,Ev[r],Ev2[r],K[r]);
	    }
	  }	
	}
      }
      for(int r=0;r<NUM_RESULTS;r++){
	current_mean[r]   = K[r] + Ev[r]/n_converged;
	current_stddev[r] = sqrt((Ev2[r] - Ev[r]*Ev[r] / n_converged) / (n_converged - 1.0L));	
      }

      // Now process the results 
      for(int di=0;di<num_finished_this_round[PROP][d];di++,i++){
	int id = host_batch[d].IDs[di];
	IsomerStatus &status = host_batch[d].statuses[di];
	
	if(status != IsomerStatus::EMPTY){
	  num_finished_this_round[STAT][d]++;
	  num_finished[STAT]++;
	}
	  
	if(status == IsomerStatus::CONVERGED){
	  isomer_candidate C(0, id, N, di, host_batch[d]);
	
	  // Convert from Hessian eigenvalues to normal mode frequencies in teraherz	    
	  real_t min_freq = sqrt(results[FREQ_MIN][d][di]/carbon_mass)/(2*M_PI)*1e-12, 
	         max_freq = sqrt(results[FREQ_MAX][d][di]/carbon_mass)/(2*M_PI)*1e-12;
	  
	  // Convert frequencies from teraherz to cm^{-1} to compare with experiment
	  min_freq *= 33.356;
	  max_freq *= 33.356;
		 
	  results[FREQ_MIN][d][di] = min_freq;
	  results[FREQ_MAX][d][di] = max_freq;
    
	  for(int r=0;r<NUM_RESULTS;r++) if(result_sizes[r]==1){
	      auto v = results[r][d][di];
	      if(terrible_outlier(v,r)){ v = results[r][d][di] = nan(""); terrible_outliers[r].push_back(id); } 
	      if(isfinite(v)){
		C.value =  v; result_min[r].insert(C);
		C.value = -v; result_max[r].insert(C);
		means[r] += v;       
	      }
	    }
	
	  //		result_reference[r].insert({v,id+1}); // To check that result_min and result_max actually gets k smallest & largest.
	  
	  real_t bandwidth = max_freq-min_freq;
	  if(isfinite(bandwidth) && !terrible_outlier(max_freq,FREQ_MAX)){
	    C.value =  bandwidth; bandwidth_min.insert(C);
	    C.value = -bandwidth; bandwidth_max.insert(C);
	  } else {
	    if(status == IsomerStatus::NOT_CONVERGED) opt_not_converged.push_back(id);
	    if(status == IsomerStatus::FAILED) opt_failed.push_back(id);
	  }
	}
      }
    }
  
    cout << "num_finished_this_round = " << num_finished_this_round  << "\n";
    cout << "num_finished            = " << num_finished  << "\n";      
    cout << "opt_failed        = " << opt_failed << "\n"
	 << "opt_not_converged = " << opt_not_converged << "\n";
    
    
    
    if(num_finished[STAT] == n_fullerenes) stage_finished[STAT] = true;
  };

  auto final_round = [&](int s){
    bool final = !stage_finished[s];
    for(int t=GEN;t<s;t++) final &= stage_finished[t];
    return final;
  };
  
  while(!stage_finished[PROP] && loop_iters < 100){
      cout << loop_iters << " start: Gen: " << num_finished[GEN] << "  Geometry: " << num_finished[GEO] << "  Opt: " << num_finished[OPT] << "  Prop: " << num_finished[PROP] << std::endl;
      cout << loop_iters << " start: Stage statuses: " << stage_finished[GEN] << ", " << stage_finished[GEO] << ", " << stage_finished[OPT] << ", " << stage_finished[PROP] << std::endl;
      auto T0 = steady_clock::now();

      geo_routine();

      
      auto T1 = steady_clock::now(); Tinit_geom += T1-T0;
      auto handle = std::async(std::launch::async, generate_isomers, 2*batch_size);
      auto T2 = steady_clock::now();
      
      while(Q1s[0].get_size() > Bs[GEO][0].capacity() && Q1s[1].get_size() > Bs[GEO][1].capacity()){
          opt_routine();
      }
      if(Q2s[0].get_size() > Bs[OPT][0].capacity() && Q2s[1].get_size() > Bs[OPT][1].capacity()){
          prop_routine();
      }
      auto T3 = steady_clock::now(); Topt += T3-T2;
      stat_routine();
      
      handle.wait();
      auto T4 = steady_clock::now(); Tgen += T4-T3;
      while(final_round(OPT))  opt_routine();
      if   (final_round(PROP)) prop_routine();
      if   (final_round(STAT)) stat_routine();


      
      if(loop_iters % 3 == 0 || stage_finished[STAT]){
        auto Titer = steady_clock::now() - Tstart;
        Tstart = steady_clock::now();
        auto Tff   = isomerspace_forcefield::time_spent()/Nd;
        Tqueue = Topt - Tff;
        Ttutte = isomerspace_tutte::time_spent()/Nd;
        TX0    = isomerspace_X0::time_spent()/Nd;
        Tdual  = isomerspace_dual::time_spent()/Nd;
        auto TOverhead = Tinit_geom - Tdual - Ttutte - TX0;
        //progress_bar.update_progress((float)num_finished[PROP]/(float)num_fullerenes.find(N)->second, "Pace: " + to_string((Titer/1us) / max((num_finished[PROP] - n0),1)) + " us/isomer       ", {{"Gen          ", Tgen},{"Init Overhead", TOverhead},{"Opt          ", Topt},{"Dual         ", Tdual},{"Tutte        ", Ttutte},{"X0           ", TX0},{"FF Overhead  ", Tqueue}});
        n0 = num_finished[STAT];
      }
      loop_iters++;

      
      cout << loop_iters << " end: Gen: " << num_finished[GEN] << "  Geometry: " << num_finished[GEO] << "  Opt: " << num_finished[OPT] << "  Prop: " << num_finished[PROP] << std::endl;
      cout << loop_iters << " end: Stage statuses: " << stage_finished[GEN] << ", " << stage_finished[GEO] << ", " << stage_finished[OPT] << ", " << stage_finished[PROP] << std::endl;

      auto T5 = steady_clock::now(); Topt += T5-T4;


  }
  cout << "Exited loop, waiting on op_ctxs.\n";
  for(int d=0;d<Nd;d++) opt_ctxs[d].wait();

  for(int r=0;r<NUM_RESULTS;r++){
    means[r] /= num_finished[PROP];
  }
  cout << "COMPLETED IN " << loop_iters << " rounds.\n";
  cout << "num_finished            = " << num_finished  << "\n";      
  cout << "vol_min = " << result_min[VOLUME].as_vector() << "\n   (removed " << terrible_outliers[VOLUME].size() << " outliers)\n";
  cout << "vol_max = " << result_max[VOLUME].as_vector() << "\n";      
  cout << "ecc_min = " << result_min[ECCENTRICITY].as_vector() << "\n   (removed " << terrible_outliers[ECCENTRICITY].size() << " outliers)\n";
  cout << "ecc_max = " << result_max[ECCENTRICITY].as_vector() << "\n";      
  cout << "maxfreq_min = " << result_min[FREQ_MAX].as_vector() << "\n   (removed " << terrible_outliers[FREQ_MAX].size() << " outliers)\n";
  cout << "maxfreq_max = " << result_max[FREQ_MAX].as_vector() << "\n";            
  cout << "minfreq_min = " << result_min[FREQ_MIN].as_vector() << "\n   (removed " << terrible_outliers[FREQ_MIN].size() << " outliers)\n";
  cout << "minfreq_max = " << result_max[FREQ_MIN].as_vector() << "\n";
  cout << "bw_min      = " << bandwidth_min.as_vector() << "\n";
  cout << "bw_max      = " << bandwidth_max.as_vector() << "\n";  

  
  // cout << "all_volumes = " << result_reference[VOLUME] << "\n";
  // cout << "all_eccentricity = " << result_reference[ECCENTRICITY] << "\n";  
  //  cout << "all_maxfreq = " << result_reference[FREQ_MAX] << "\n";
  //  cout << "all_minfreq = " << result_reference[FREQ_MIN] << "\n";

  auto Ttot = steady_clock::now() - T0;

  
  
  auto TgeomOverhead = Tinit_geom - Tdual - Ttutte - TX0;
  auto Tsum = Tgen + Tupdate + Tdual + Ttutte + TX0 + Tcopy + Topt + Tfile + Toutq + Tinq + TgeomOverhead;
  //cout << std::endl;

  cout << "\n\n\n\n\n\n\n\n";
  /* cout << "Time spent on non:\n"
    "\tTotal Time                     = " << (Ttot/1ms)       << " ms\n"
    "\tTime Unaccounted For           = " << (Ttot-Tsum)/1ms  << " ms\n"
    "\tGeometry Overhead              = " << (TgeomOverhead)/1ms << " ms\n"
    "\tDevice queue                   = " << (Tqueue)/1ms     << " ms\n"
    "\tGenerating graphs              = " << (Tgen/1ms)       << " ms\n"
    "\tDualizing                      = " << (Tdual/1ms)      << " ms\n"
    "\tTutte embedding                = " << (Ttutte/1ms)     << " ms\n"
    "\tInitial geometry               = " << (TX0/1ms)        << " ms\n"
    "\tFF Optimization                = " << (Topt/1ms)       << " ms\n";
   *///

  return 0;
}<|MERGE_RESOLUTION|>--- conflicted
+++ resolved
@@ -273,12 +273,8 @@
       isomerspace_properties::transform_coordinates(B, ctx, policy);
       // Hessian units: kg/s^2, divide eigenvalues by carbon_mass to get 1/s^2, frequency = sqrt(lambda/carbon_mass)
       isomerspace_hessian   ::compute_hessians<PEDERSEN>(B, hessians[d], hessian_cols[d],    ctx, policy);
-<<<<<<< HEAD
-      //isomerspace_eigen     ::lambda_max(B, hessians[d], hessian_cols[d], results[FREQ_MAX][d], 40, ctx, policy);
-=======
       isomerspace_eigen     ::spectrum_ends(B, hessians[d], hessian_cols[d], results[FREQ_MIN][d], results[FREQ_MAX][d], 40, ctx, policy);
       //      isomerspace_eigen     ::lambda_max(B, hessians[d], hessian_cols[d], results[FREQ_MAX][d], 40, ctx, policy);
->>>>>>> b1789971
       // Inertia is in Ångstrøm^2, multiply by carbon_mass and aangstrom_length*aangstrom_length to get SI units kg*m^2
       isomerspace_properties::moments_of_inertia   (B, results[INERTIA][d],      ctx, policy);      
       isomerspace_properties::eccentricities       (B, results[ECCENTRICITY][d], ctx, policy);
