--- conflicted
+++ resolved
@@ -77,16 +77,11 @@
 We are always open to improvements and suggestions.
 
 \subsubsection*{Please cite the following paper if you use this program for publishing data:}
-<<<<<<< HEAD
-1) P. Schwerdtfeger, L. Wirz, and J. Avery, \textit{\program{Fullerene} -- A Software Package for Constructing 
-and Analyzing Structures of Regular Fullerenes}, J. Comput. Chem. \textbf{34}, 1508-1526 (2013); Version 4.4.
-=======
 \begin{enumerate}
 	\tightlist
 	\item P. Schwerdtfeger, L. Wirz, J. Avery, \textit{\program{Fullerene} -- A Software
 	 Package for Constructing and Analyzing Structures of Regular Fullerenes}, J. Comput. Chem. 2013, 34, 1508--1526
 \end{enumerate}
->>>>>>> 613eb290
 \subsubsection*{We also recommend to cite the following book (many of the concepts used can be found here):}
 \begin{enumerate}
 	\setcounter{enumi}{1}
