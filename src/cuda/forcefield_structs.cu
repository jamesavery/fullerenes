--- conflicted
+++ resolved
@@ -142,11 +142,7 @@
             v = w;
         }
 	if(i>=f_max) assert(false);
-<<<<<<< HEAD
-        else return i;
-=======
         else return i + 1;
->>>>>>> 880db337
     }
 
 };
