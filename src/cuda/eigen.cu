--- conflicted
+++ resolved
@@ -9,9 +9,9 @@
 #include "fullerenes/gpu/isomer_batch.hh"
 #include "fullerenes/gpu/kernels.hh"
 
-#if(CUSOLVER && CUSPARSE)
-#include <cusolverDn.h>
-#include <cusparse.h>
+#if(CUSOLVER)
+# include <cusolverDn.h>
+# include <cusparse.h>
 #endif
 
 #define N_STREAMS 16
@@ -115,11 +115,8 @@
             std::cout << "eigensolve time: " << std::chrono::duration_cast<std::chrono::microseconds>(end - start).count() / (float)nisomers <<  " us / isomer" <<std::endl;
         
         }
-<<<<<<< HEAD
-#endif // if(CUSOLVER)
+#endif
       
-        void __global__ eigensolve_(const IsomerBatch B, CuArray<device_real_t> Qglobal, const CuArray<device_real_t> H, const CuArray<device_node_t> cols, CuArray<device_real_t> eigenvalues){
-=======
         template <typename T>
         struct array_wrapper{
             T* data;
@@ -240,7 +237,6 @@
         }
 
         void __global__ lanczos_(const IsomerBatch B, CuArray<device_real_t> Qglobal, const CuArray<device_real_t> H, const CuArray<device_node_t> cols, CuArray<device_real_t> eigenvalues){
->>>>>>> 06066874
             DEVICE_TYPEDEFS
             extern __shared__ real_t smem[];
             int N = B.n_atoms * 3; //Number of rows in the hessian
