#include <cuda.h>
#include <cooperative_groups.h>
#include <cooperative_groups/reduce.h>
#include <cooperative_groups/scan.h>
#include "cuda_runtime.h"
#include <cuda_runtime_api.h>
#include "fullerenes/gpu/cuda_definitions.h"
#include "fullerenes/gpu/cu_array.hh"
#include "fullerenes/gpu/isomer_batch.hh"
#include "fullerenes/gpu/kernels.hh"

#if(CUSOLVER)
# include <cusolverDn.h>
# include <cusparse.h>
#endif

#define N_STREAMS 16


// TODO: T_QTQ based on Givens rotations (should be possible to do with fewer operations)
//size_t QTQ_calls = 0;
void T_QTQ(const int n, device_real_t *D, device_real_t *L, device_real_t *Vout, device_real_t shift=0)
{
  //  QTQ_calls ++;
  // Unrolled
  //  device_real_t numerical_zero = T.max_norm()*10*std::numeric_limits<device_real_t>::epsilon();
  // specialized max_norm = max(sum(abs(A),axis=1)) for tridiagonal matrix. 
  device_real_t max_norm = 0, numerical_zero = 10*max_norm*std::numeric_limits<device_real_t>::epsilon();
  for(int i=0;i<n;i++) max_norm = std::max(max_norm, std::abs(D[i]) + 2*std::abs(L[i]));
  
  device_real_t a[2], v[2], U[2*(n+1)];//, D[n+1], L[n+1];
  device_real_t d_n, l_n, l_nm1;
    d_n = D[n]; l_n = L[n]; l_nm1 = L[n-1];
  for(int i=0;i<n+1;i++){
    D[i] -= shift;		// Diagonal
    //L[i] = 0;			// Zero padding to avoid branching in inner loop
    //U[i] = 0;                   // Zero padding to avoid branching in inner loop
    U[(n+1)+i] = 0;		// Second upper diagonal for fill-in. U[n+k] = T(k,k+2) is the element two rows above (k+2)st diagonal element.
    if(i<n-1){
      L[ i ] = L[i];	// First lower subdiagonal. L[k] = T(k+1,k) is element below kth diagonal element.
      U[ i ] = L[i];	// First upper subdiagonal. U[k] = T(k,k+1) is element above (k+1)st diagonal element.
      Vout[2*i] = 0; Vout[2*i+1] = 0;	// i'th reflection vector. (0,0) yields "no reflection". Must be initialized due to skipped steps.          
    } else {
        L[ i ] = 0;		// Zero padding to avoid branching in inner loop
        U[ i ] = 0;		// Zero padding to avoid branching in inner loop
    }
  }
   
  for(int k=0;k<n-1;k++)
    if(fabs(L[k]) > numerical_zero)  // Only process if subdiagonal element is not already zero.
    {
      a[0] = D[k]; a[1] = L[k];       // a = T[k:k+2,k] is the vector of nonzeros in kth subdiagonal column.
      
      device_real_t anorm = sqrt(a[0]*a[0] + a[1]*a[1]); 

      // // Udrullet
      // //    reflection_vector(a,anorm,v);
      v[0] = D[k]; v[1] = L[k];
      device_real_t alpha = -copysign(anorm,a[0]); // Koster ingenting
      v[0] -= alpha;

      device_real_t vnorm = sqrt(v[0]*v[0]+v[1]*v[1]);
      device_real_t norm_inv = 1/vnorm;               /* Normalize */
      v[0] *= norm_inv;  v[1] *= norm_inv;

      Vout[2*k] = v[0]; Vout[2*k+1] = v[1];
      
      // // Udrullet 
      // //    apply_reflection(T({k,k+2},{k,k+3}),v);
      // //      if(k+1<n){			// k=n-1 case handled by padding with zeros
      device_real_t   vTA[3] = {D[ k ]*v[0] + L[ k ]*v[1],  // T(k,k  )*v[0] + T(k+1,k  )*v[1]
      			 U[ k ]*v[0] + D[k+1]*v[1],  // T(k,k+1)*v[0] + T(k+1,k+1)*v[1]
      			 U[(n+1)+k]*v[0] + U[k+1]*v[1]}; // T(k,k+2)*v[0] + T(k+1,k+2)*v[1]

      D[ k ]     -= 2*v[0]*vTA[0];
      L[ k ]     -= 2*v[1]*vTA[0];
      U[ k ]     -= 2*v[0]*vTA[1];
      D[k+1]     -= 2*v[1]*vTA[1];
      U[(n+1)+k] -= 2*v[0]*vTA[2];
      U[k+1]     -= 2*v[1]*vTA[2];
        
    }

  // Transform from the right = transform columns of the transpose.
  {
    int k = 0;
    const device_real_t *v = &Vout[0];
    device_real_t   vTA[2] = {D[ k ]*v[0] + U[  k  ]*v[1],  // T(k,k  )*v[0] + T(k,  k+1)*v[1]
  		          0        + D[ k+1 ]*v[1]}; // T(k+1,k)*v[0] + T(k+1,k+1)*v[1]. Lower subdiagonal is zero at this stage.
    
    D[k]       -= 2*v[0]*vTA[0]; // T(k,k)     -= 2*v[0]*vTA[0]
    U[k]       -= 2*v[1]*vTA[0]; // T(k,k+1)   -= 2*v[1]*vTA[0]
    L[k]       -= 2*v[0]*vTA[1]; // T(k+1,k)   -= 2*v[0]*vTA[1]
    D[k+1]     -= 2*v[1]*vTA[1]; // T(k+1,k+1) -= 2*v[1]*vTA[1]        
  }    

  for(int k=1;k<n-1;k++){
    const device_real_t *v = &Vout[2*k];

    device_real_t   vTA[3] = {U[k-1]*v[0] + U[(n+1)+k-1]*v[1], // T(k-1,k)*v[0] + T(k-1,k+1)*v[1]  
  		       D[ k ]*v[0] + U[  k  ]*v[1],     // T(k,k  )*v[0] + T(k,  k+1)*v[1]
  		       L[ k ]*v[0] + D[ k+1 ]*v[1]};    // T(k+1,k)*v[0] + T(k+1,k+1)*v[1]. Lower subdiagonal is zero at this stage

    U[k-1]     -= 2*v[0]*vTA[0];     // T(k-1,k)   -= 2*v[0]*vTA[0]
    U[(n+1)+(k-1)] -= 2*v[1]*vTA[0]; // T(k-1,k+1) -= 2*v[1]*vTA[0]
    D[k]       -= 2*v[0]*vTA[1];     // T(k,  k)     -= 2*v[0]*vTA[1]
    U[k]       -= 2*v[1]*vTA[1];     // T(k,  k+1)   -= 2*v[1]*vTA[1]
    L[k]       -= 2*v[0]*vTA[2];     // T(k+1,k)   -= 2*v[0]*vTA[2]
    D[k+1]     -= 2*v[1]*vTA[2];     // T(k+1,k+1) -= 2*v[1]*vTA[2]        
  } 

  // Copy working diagonals to output
  for(int i=0;i<n;i++){
    D[i] = D[i] + shift;	  // Diagonal
    if(i<n-1){
      L[i] = U[i];  // First lower subdiagonal. L[k] = T(k+1,k) is element below kth diagonal element.
    }
  }
  D[n] = d_n;
  L[n-1] = l_nm1;
  L[n] = l_n;
}

void apply_all_reflections(const device_real_t *V, const int n, const int m, vector<device_real_t>& Q)
{
    for(int k=0;k<n;k++){
        const device_real_t &v0 = V[2*k], &v1 = V[2*k+1];      
        // Udrullet:
        //       apply_reflection(Q({k,k+2},{0,m}), v);
        for(int l=0;l<m;l++){
            device_real_t &q0 = Q[k*m+l], &q1 = Q[(k+1)*m+l];
            device_real_t vTA = q0*v0 + q1*v1;
            q0 -= 2*v0*vTA;
            q1 -= 2*v1*vTA;
        }      
    }  
}

array<device_real_t,2> eigvalsh2x2(const array<device_real_t,4> &A){
  auto [a,b,c,d] = A;
  device_real_t D = sqrt(4*b*c+(a-d)*(a-d));
  return {(a+d-D)/2, (a+d+D)/2};
}


int nth_time = 0;

// TODO: Til tridiagonale matricer er Givens-rotation nemmere/hurtigere (kun een sqrt)
// TODO: Assumes all different eigenvalues. Does this break with multiples?
// TODO: Stop after max_steps for fixed k. Return max Gershgorin radius as convergence -- or max Rayleigh quotient residual?
// TODO: Implement implicit QR iteration using Francis' Q theorem/bulge chasing
std::pair<device_real_t,size_t> eigensystem_hermitian(const int n, const 
                            vector<device_real_t>& D_, 
                            const vector<device_real_t>& L_, 
                            vector<device_real_t>& Q, 
					        vector<device_real_t>& lambdas,
					        const device_real_t tolerance=1e4*std::numeric_limits<device_real_t>::epsilon(),
					        const int max_iterations=5)
{
  device_real_t max_error = 0;
  int n_iterations = 0;

  //@Jonas: Herfra arbejder vi med en tridiagonal reel matrix. 
  device_real_t D[n + 1], L[n + 1], V[2*(n-1)];
  for(int i=0;i<n;i++){
    D[i] = D_[i];
    L[i] = (i+1<n)? L_[i] : 0;
  }

    for (int i = 0; i < n; i++) {
        Q[i*n+i] = device_real_t(1);
    }

  // 2. After tridiagonal decomposition, we can do an eigenvalue
  //    QR-iteration step in O(n), and an eigenvector QR-iteration
  //    step in O(n^2).
  for(int k=n-1;k>=0;k--){
    // We start by targeting the (n,n)-eigenvalue, and gradually
    // deflate, working on smaller and smaller submatrices.
    device_real_t d = D[k];		// d = T(k,k)
    device_real_t shift = d;

    // The Gershgorin disk radius is defined by just the row-sums of
    // absolute off-diagonal elements, since T is symmetric. As T is
    // tridiagonal, only T(k,k-1),T(k,k), and T(k,k+1) are nonzero.
    // Thus, the k'th Gershgorin radius is just |T(k,k-1)| +
    // |T(k,k+1)| = |T(k,k-1)| + |T(k+1,k)| = |L[k-1]|+|L[k]|.
    int i=0;
    device_real_t GR = (k>0?fabs(L[k-1]):0)+fabs(L[k]);
    int not_done = 1;    
    while(not_done > 0){	// GPU NB: Kan erstattes med fornuftig konstant antal iterationer, f.eks. 4-5 stykker.
      i++;   
      T_QTQ(k+1, D,L, V, shift);  // 
      apply_all_reflections(V,k,n,Q);
      
      GR = (k>0?fabs(L[k-1]):0)+(k+1<n?fabs(L[k]):0);      

      // Best guess to eigenvalue in position n-1,n-1.
      if(k>0){
	auto [l0,l1]  = eigvalsh2x2({D[k-1],L[k-1],   /* Diagonalize T[(k-1):k, (k-1):k] 2x2 submatrix */
				     L[k-1],D[k]  });

	shift    = fabs(l0-d) < fabs(l1-d)? l0 : l1; // Pick closest eigenvalue
      } else
	shift    = D[k];
      
      if(GR <= tolerance) not_done--; // Do one (or optionally more) steps after reaching tolerance, to get all off-diagonals below.
                                      // GPU NB: Se GPU NB ovenfor.
      if(i>max_iterations){
	//printf("%dth run: Cannot converge eigenvalue %d to tolerance using machine precision %g (d=%g, shift=%g, G=%g)\n D[k] = %g, L[k-1] = %g, L[k] = %g\n", nth_time,k,tolerance, std::numeric_limits<device_real_t>::epsilon(),d,shift,GR, D[k], (k>0)?L[k-1]:0, (k+1<n)?L[k]:0);
	
	max_error = std::max(max_error,GR);
	break;
      }
      n_iterations++;
    }
  }
  for(int k=0;k<n;k++) lambdas[k] = D[k]; // Extract eigenvalues into result.
  
  return {max_error,n_iterations};
}





namespace gpu_kernels{
    namespace isomerspace_eigen{
        template void spectrum_ends<DEVICE_BUFFER>(const IsomerBatch<DEVICE_BUFFER>& B, const CuArray<device_real_t>& hessians, const CuArray<device_node_t>& cols, CuArray<device_real_t>& lambda_mins, CuArray<device_real_t>& lambda_maxs, int m_lanczos, const LaunchCtx& ctx, const LaunchPolicy policy);
        template void spectrum_ends<DEVICE_BUFFER>(const IsomerBatch<DEVICE_BUFFER>& B, const CuArray<device_real_t>& hessians, const CuArray<device_node_t>& cols, CuArray<device_real_t>& lambda_mins, CuArray<device_real_t>& lambda_maxs, CuArray<device_real_t>& eigvect_mins, CuArray<device_real_t>& eigvect_maxs, int m_lanczos, const LaunchCtx& ctx, const LaunchPolicy policy);
        template void eigensolve<DEVICE_BUFFER>(const IsomerBatch<DEVICE_BUFFER>& B, CuArray<device_real_t>& Q, const CuArray<device_real_t>& hessians, const CuArray<device_node_t>& cols, CuArray<device_real_t>& eigenvalues, const LaunchCtx& ctx, const LaunchPolicy policy);

        #include "device_includes.cu"
        enum class EigensolveMode {NO_VECTORS, VECTORS, ENDS, FULL_SPECTRUM};
#if(CUSOLVER)      
        void eigensolve_cusolver(const IsomerBatch& B, const CuArray<device_real_t>& hessians, const CuArray<device_node_t>& cols, CuArray<device_real_t>& eigenvalues, const LaunchCtx& ctx, const LaunchPolicy policy){
            static std::vector<cusolverDnHandle_t> cusolverHs(N_STREAMS, NULL);
            static int m = B.n_atoms*3;
            static int lda = m;
            static bool initialized = false;
            static std::vector<CuArray<device_real_t>> As(N_STREAMS);
            static std::vector<LaunchCtx> ctxs(N_STREAMS);
            static int nisomers = B.isomer_capacity;
            static std::vector<CuArray<device_real_t>> d_works(N_STREAMS);
            static std::vector<std::vector<device_real_t>> h_works(N_STREAMS);
            static std::vector<int*> d_infos(N_STREAMS, nullptr);
            static std::vector<int> infos(N_STREAMS, 1);
            static std::vector<int> lworks(N_STREAMS, 0);
            static std::vector<size_t> workspaceInBytesOnDevice(N_STREAMS, 0);
            static std::vector<size_t> workspaceInBytesOnHost(N_STREAMS, 0);
            int ncols = 10*3;
            int nn = m*ncols;
            cusolverEigMode_t jobz = CUSOLVER_EIG_MODE_NOVECTOR; // compute eigenvalues and eigenvectors.
            cublasFillMode_t uplo = CUBLAS_FILL_MODE_LOWER;
            auto T0 = std::chrono::steady_clock::now();
            if (!initialized){
                for (size_t I = 0; I < N_STREAMS ; I++){
                    As[I] = CuArray<device_real_t>(m*m, 0.);
                    ctxs[I] = LaunchCtx(0);
                    cusolverDnCreate(&cusolverHs[I]);
                    cusolverDnSetStream(cusolverHs[I], ctxs[I].stream);   
                    cudaMalloc(reinterpret_cast<void **>(&(d_infos[I])), sizeof(int));
                  
                    #if FLOAT_TYPE == 3
                    //    cusolverDnDsyevd_bufferSize(cusolverHs[I], jobz, uplo, m, As[I].data, lda, &(eigenvalues.data[I*m]), &(lworks[I]));
                        cusolverDnXsyevd_bufferSize(cusolverHs[I], NULL, jobz, uplo, m, CUDA_R_64F, (const void*)As[I].data, lda, CUDA_R_64F, (const void*)&(eigenvalues.data[I*m]), CUDA_R_64F, &workspaceInBytesOnDevice[I], &workspaceInBytesOnHost[I]);  
                    #elif FLOAT_TYPE == 2
                        cusolverDnXsyevd_bufferSize(cusolverHs[I], NULL, jobz, uplo, m, CUDA_R_32F, (const void*)As[I].data, lda, CUDA_R_32F, (const void*)&(eigenvalues.data[I*m]), CUDA_R_32F, &workspaceInBytesOnDevice[I], &workspaceInBytesOnHost[I]);  
                    //  cusolverDnSsyevd_bufferSize(cusolverHs[I], jobz, uplo, m, As[I].data, lda, &(eigenvalues.data[I*m]), &(lworks[I]));
                    #endif
                    d_works[I] = CuArray<device_real_t>(workspaceInBytesOnDevice[I]/sizeof(device_real_t));
                    h_works[I].resize(workspaceInBytesOnHost[I]/sizeof(device_real_t));
                    //cudaMalloc(reinterpret_cast<void **>(&(d_works[I])), sizeof(device_real_t) * workspaceInBytesOnDevice[I]);
                    //cudaMallocHost(reinterpret_cast<void **>(&(h_works[I])), sizeof(device_real_t) * workspaceInBytesOnHost[I]);
                    printLastCudaError("eigensolve");
                }    
                initialized = true;
            }
            auto T1 = std::chrono::steady_clock::now();
            std::cout << "Initializing the eigensolver took " << std::chrono::duration_cast<std::chrono::microseconds>(T1 - T0).count() / (device_real_t)nisomers << " us / isomer" << std::endl;
            int counter = 0;
            //Loading the sparse hessians into dense matrices; Might be a bottleneck.
            auto start = std::chrono::steady_clock::now();
            auto fill_As = [&] (){
                int I = 0;
                auto start_counter = counter;
                for (int II = start_counter; II < std::min(start_counter + N_STREAMS, nisomers)  ; II++){
                counter++;
                for (size_t i = 0; i < m; i++){ //Number of rows in the hessian
                    for (size_t j = 0; j < ncols; j++){ //Number of columns in the hessian, it is 10*3 because we have a term for the node itself, it's 3 neighbours and 6 outer neighbours, each with 3 dx, dy, dz terms
                        int col = cols.data[int(II*nn + i*ncols + j)];
                        As[I][int(i*m + col)] = hessians.data[int(II*nn + i*ncols + j)];
                    }
                }
                ++I;
            }
            };
            
            auto end = std::chrono::steady_clock::now();
            std::cout << "Loading the sparse hessians into dense matrices took " << std::chrono::duration_cast<std::chrono::microseconds>(end - start).count() / (device_real_t)nisomers << " us / isomer" << std::endl;   

            if (policy == LaunchPolicy::SYNC){
                ctx.wait();
            }

            start = std::chrono::steady_clock::now();
            for (size_t I = 0; I < nisomers ; I++){
                int idx = I % N_STREAMS;
                if (idx == 0) fill_As();
                //std::cout  << "Inum: " << counter << std::endl;
                #if FLOAT_TYPE == 3
                    cusolverDnXsyevd( cusolverHs[idx], NULL, jobz, uplo, m, CUDA_R_64F, As[idx].data, lda, CUDA_R_64F, &eigenvalues.data[I*m], CUDA_R_64F, (void *) d_works[idx].data, workspaceInBytesOnDevice[idx], (void *) h_works[idx].data(), workspaceInBytesOnHost[idx], d_infos[idx]);
                //    cusolverDnDsyevd(cusolverHs[idx], jobz, uplo, m, As[idx].data,    lda, &eigenvalues.data[I*m], d_works[idx],   lworks[idx], d_infos[idx]);
                #elif FLOAT_TYPE == 2
                    cusolverDnXsyevd( cusolverHs[idx], NULL, jobz, uplo, m, CUDA_R_32F, As[idx].data, lda, CUDA_R_32F, &eigenvalues.data[I*m], CUDA_R_32F, (void *) d_works[idx].data, workspaceInBytesOnDevice[idx], (void *) h_works[idx].data(), workspaceInBytesOnHost[idx], d_infos[idx]);
                //    cusolverDnSsyevd(cusolverHs[idx], jobz, uplo, m, As[idx].data,    lda, &eigenvalues.data[I*m], d_works[idx],   lworks[idx], d_infos[idx]);
                #endif
                //cudaMemcpyAsync(&infos[idx], d_infos[idx], sizeof(int), cudaMemcpyDeviceToHost, ctx.stream);
            }

            if (policy == LaunchPolicy::SYNC){
                for (size_t I = 0; I < N_STREAMS ; I++){
                    ctxs[I].wait();
                }
            }
            end = std::chrono::steady_clock::now();
            std::cout << "eigensolve time: " << std::chrono::duration_cast<std::chrono::microseconds>(end - start).count() / (device_real_t)nisomers <<  " us / isomer" <<std::endl;
        
        }
#endif
      
        /* template <typename T>
        struct array_wrapper{
            T* data;
            int stride;
            __device__ array_wrapper(T* data, int stride) : data(data), stride(stride) {}
            T& __device__ operator[](int i) const{
                return data[i*stride];
            }
        };

        typedef array_wrapper<device_real_t> real_wrap; */
        void __device__ apply_all_reflections(const device_real_t *V, const int n, const int m, device_real_t* Q)
        {

            for(int k=0;k<n;k++){
                const device_real_t &v0 = V[2*k], &v1 = V[2*k+1];      
                // Udrullet:
                //       apply_reflection(Q({k,k+2},{0,m}), v);
                for(int l=threadIdx.x;l<m; l+=blockDim.x){
                    device_real_t &q0 = Q[k*m+l], &q1 = Q[(k+1)*m+l];
                    device_real_t vTA = q0*v0 + q1*v1;
                    q0 -= 2*v0*vTA;
                    q1 -= 2*v1*vTA;
                }      
            }  
        }
        //Customized diagonalization routine for symmetric tridiagonal matrices
        void __device__ T_QTQ(const int n, device_real_t* D, device_real_t* L, device_real_t* U, device_real_t* Vout, device_real_t shift=0)
        {
        int tix = threadIdx.x;
        DEVICE_TYPEDEFS;
        extern __shared__ real_t shared[];
        //  QTQ_calls ++;
        // Unrolled
        //  real_t numerical_zero = T.max_norm()*10*std::numeric_limits<real_t>::epsilon();
        // specialized max_norm = max(sum(abs(A),axis=1)) for tridiagonal matrix. 
        real_t local_max = real_t(0.);
        for (int i = tix; i < n; i += blockDim.x){
            local_max = std::max(local_max, ABS(D[i]) + 2*ABS(L[i]));
        }
        real_t max_norm = reduction_max(shared, local_max);
        real_t numerical_zero = 10*std::numeric_limits<real_t>::epsilon();
        device_real_t d_n, l_n, l_nm1;
        d_n = D[n]; l_n = L[n]; l_nm1 = L[n-1];
        BLOCK_SYNC
        //real_t a[2], v[2], D[n+1], L[n+1], U[2*(n+1)];
        real_t a[2], v[2];//, D[n+1], L[n+1], U[2*(n+1)];
        for(int k = tix; k < n + 1; k += blockDim.x){
            D[k] -= shift;
            U[n+1 + k] = real_t(0.);
            if(k < n-1){
                U[k] = L[k];
                Vout[2*k] = real_t(0.); Vout[2*k+1] = real_t(0.);
            } else {
                L[k] = real_t(0.);
                U[k] = real_t(0.);
            }
        }
        
        BLOCK_SYNC
        if(tix == 0)
            for(int k=0;k<n-1;k++){
                if (ABS(L[k]) > numerical_zero){
                a[0] = D[k]; a[1] = L[k];       // a = T[k:k+2,k] is the vector of nonzeros in kth subdiagonal column.
                
                real_t anorm = SQRT(a[0]*a[0] + a[1]*a[1]); 

                // // Udrullet
                // //    reflection_vector(a,anorm,v);
                v[0] = D[k]; v[1] = L[k];
                real_t alpha = -copysign(anorm,a[0]); // Koster ingenting
                v[0] -= alpha;

                real_t vnorm = SQRT(v[0]*v[0]+v[1]*v[1]);
                real_t norm_inv = real_t(1.)/vnorm;               //Normalize
                v[0] *= norm_inv;  v[1] *= norm_inv;

                Vout[2*k] = v[0]; Vout[2*k+1] = v[1];
                
                // // Udrullet 
                // //    apply_reflection(T({k,k+2},{k,k+3}),v);
                // //      if(k+1<n){			// k=n-1 case handled by padding with zeros
                coord3d vTA = { D[ k ]*v[0] + L[ k ]*v[1],  // T(k,k  )*v[0] + T(k+1,k  )*v[1]
                                U[ k ]*v[0] + D[k+1]*v[1],  // T(k,k+1)*v[0] + T(k+1,k+1)*v[1]
                                U[(n+1)+k]*v[0] + U[k+1]*v[1]}; // T(k,k+2)*v[0] + T(k+1,k+2)*v[1]

            
                D[k]     -= real_t(2.)*v[0]*vTA[0];
                L[k]     -= real_t(2.)*v[1]*vTA[0];
                U[k]     -= real_t(2.)*v[0]*vTA[1];
                D[k+1]     -= real_t(2.)*v[1]*vTA[1];
                U[(n+1)+k] -= real_t(2.)*v[0]*vTA[2];
                U[k+1]     -= real_t(2.)*v[1]*vTA[2];
                }
            }
        
        if(tix == 0)
        { // Transform from the right = transform columns of the transpose.
            int k = 0;
            const real_t *v = &Vout[0];
            real_t   vTA[2] = {D[ k ]*v[0] + U[  k  ]*v[1],  // T(k,k  )*v[0] + T(k,  k+1)*v[1]
                        0        + D[ k+1 ]*v[1]}; // T(k+1,k)*v[0] + T(k+1,k+1)*v[1]. Lower subdiagonal is zero at this stage.
            
            D[k]       -= real_t(2.)*v[0]*vTA[0]; // T(k,k)     -= 2*v[0]*vTA[0]
            U[k]       -= real_t(2.)*v[1]*vTA[0]; // T(k,k+1)   -= 2*v[1]*vTA[0]
            L[k]       -= real_t(2.)*v[0]*vTA[1]; // T(k+1,k)   -= 2*v[0]*vTA[1]
            D[k+1]     -= real_t(2.)*v[1]*vTA[1]; // T(k+1,k+1) -= 2*v[1]*vTA[1]        
        }
        BLOCK_SYNC

        
        if(tix == 0){
            for(int k=1;k<n-1;k++){
                const real_t *v = &Vout[2*k];
                coord3d vTA = {U[k-1]*v[0] + U[(n+1)+k-1]*v[1], // T(k-1,k)*v[0] + T(k-1,k+1)*v[1]  
                                D[ k ]*v[0] + U[  k  ]*v[1],     // T(k,k  )*v[0] + T(k,  k+1)*v[1]
                                L[ k ]*v[0] + D[ k+1 ]*v[1]};    // T(k+1,k)*v[0] + T(k+1,k+1)*v[1]. Lower subdiagonal is zero at this stage

                U[k-1]     -= real_t(2.)*v[0]*vTA[0];     // T(k-1,k)   -= 2*v[0]*vTA[0]
                U[(n+1)+(k-1)] -= real_t(2.)*v[1]*vTA[0]; // T(k-1,k+1) -= 2*v[1]*vTA[0]
                U[k]       -= real_t(2.)*v[1]*vTA[1];     // T(k,  k+1)   -= 2*v[1]*vTA[1]
                D[k]       -= real_t(2.)*v[0]*vTA[1];     // T(k,  k)     -= 2*v[0]*vTA[1]
                L[k]       -= real_t(2.)*v[0]*vTA[2];     // T(k+1,k)   -= 2*v[0]*vTA[2]
                D[k+1]     -= real_t(2.)*v[1]*vTA[2];     // T(k+1,k+1) -= 2*v[1]*vTA[2]        
            }
        }
       

        BLOCK_SYNC
        for (int k = tix; k<n; k+=blockDim.x){  // Copy working diagonals to output
            D[k] += shift;
            if(k < n-1){
                L[k] = U[k];
            }
        }
        BLOCK_SYNC
        if (tix==0){
         D[n] = d_n;
         L[n-1] = l_nm1;
         L[n] = l_n;
        }
        BLOCK_SYNC
        
        }

        array<device_real_t,2> INLINE eigvalsh2x2(const array<device_real_t,4> &A){
            auto [a,b,c,d] = A;
            device_real_t D = SQRT(4*b*c+(a-d)*(a-d));
            return {(a+d-D)/2, (a+d+D)/2};
        }

        //Takes a set of tridiagonal matrices and solves them
<<<<<<< HEAD
        template <BufferType T>
        void __global__ eigensolve_(const IsomerBatch<T> B, CuArray<device_real_t> D_, CuArray<device_real_t> L_, CuArray<device_real_t> U_, CuArray<device_real_t> Q_, int n){
=======
        template<EigensolveMode mode>
        void __global__ eigensolve_(const IsomerBatch B, CuArray<device_real_t> D_, CuArray<device_real_t> L_, CuArray<device_real_t> U_, CuArray<device_real_t> Q_, int n){
>>>>>>> edbba014
            DEVICE_TYPEDEFS;
            extern __shared__ device_real_t smem[];
            device_real_t *D = smem + blockDim.x*2, *L = D + (n+1), *U = L + (n+1), *V = U + (n+1)*2;
            //Expected layout is that each thread reads the (threadIdx.x + blockIdx.x*blockDim.x)^th column of D and L, in that way reads should be coalesced.
            for (int I = blockIdx.x; I < B.isomer_capacity; I += gridDim.x) if(B.statuses[I] == IsomerStatus::CONVERGED){
                for(int i = threadIdx.x; i < n; i += blockDim.x){
                    D[i] = D_.data[n*I + i];
                    L[i] = L_.data[n*I + i];
                    U[i] = L_.data[n*I + i];
                }
                for (int i =  threadIdx.x; i < n; i += blockDim.x){
                    Q_.data[n*n*I + i*(n+1)] = real_t(1.); //Set Q to the identity matrix
                }
            
            BLOCK_SYNC
                

              // 2. After tridiagonal decomposition, we can do an eigenvalue
            //    QR-iteration step in O(n), and an eigenvector QR-iteration
            //    step in O(n^2).
            for(int k=n-1;k>=0;k--){
                // We start by targeting the (n,n)-eigenvalue, and gradually
                // deflate, working on smaller and smaller submatrices.
                real_t d = D[k];		// d = T(k,k)
                real_t shift = d;

                // The Gershgorin disk radius is defined by just the row-sums of
                // absolute off-diagonal elements, since T is symmetric. As T is
                // tridiagonal, only T(k,k-1),T(k,k), and T(k,k+1) are nonzero.
                // Thus, the k'th Gershgorin radius is just |T(k,k-1)| +
                // |T(k,k+1)| = |T(k,k-1)| + |T(k+1,k)| = |L[k-1]|+|L[k]|.
                int i=0;
                real_t GR = (k>0?ABS(L[k-1]):0)+ABS(L[k]);
                int not_done = 1;    
                while(not_done > 0){	// GPU NB: Kan erstattes med fornuftig konstant antal iterationer, f.eks. 4-5 stykker.
                i++;   
                T_QTQ(k+1, D,L, U, V, shift);  // 
                if(mode == EigensolveMode::VECTORS){
                    apply_all_reflections(V,k,n,Q_.data + n*n*I);
                }
                
                GR = (k>0?ABS(L[k-1]):0)+(k+1<n?ABS(L[k]):0);      

                // Best guess to eigenvalue in position n-1,n-1.
                if(k>0){
                auto [l0,l1]  = eigvalsh2x2({D[k-1],L[k-1],   /* Diagonalize T[(k-1):k, (k-1):k] 2x2 submatrix */
                                L[k-1],D[k]  });

                shift    = ABS(l0-d) < ABS(l1-d)? l0 : l1; // Pick closest eigenvalue
                } else
                shift    = D[k];
                
                if(GR <= std::numeric_limits<real_t>::epsilon()*real_t(10.)) not_done--; // Do one (or optionally more) steps after reaching tolerance, to get all off-diagonals below.
                                                // GPU NB: Se GPU NB ovenfor.
                if(i>5){
                //printf("%dth run: Cannot converge eigenvalue %d to tolerance " G " using machine precision %g (d=%g, shift=%g, G=%g)\n" "D[k] = %g, L[k-1] = %g, L[k] = %g\n", nth_time,k,tolerance, std::numeric_limits<real_t>::epsilon(),d,shift,GR, D[k], (k>0)?L[k-1]:0, (k+1<n)?L[k]:0);
                
                auto max_error = std::max(std::numeric_limits<real_t>::epsilon()*real_t(10.),GR);
                break;
                }

                }
            }
            BLOCK_SYNC
            //Copy back to global memory
            for (int i = threadIdx.x; i < n; i += blockDim.x){
                D_.data[n*I + i] = D[i];}
        }
        }
        
        template<EigensolveMode mode, BufferType T>
        void __global__ eigensolve_min_max_(const IsomerBatch<T> B, CuArray<device_real_t> D_, CuArray<device_real_t> L_, CuArray<device_real_t> U_, CuArray<device_real_t> Q_, CuArray<device_real_t> EigMin_, CuArray<device_real_t> EigMax_, CuArray<int> MinIdx_, CuArray<int> MaxIdx_, int n){
            DEVICE_TYPEDEFS;
            extern __shared__ device_real_t smem[];
            device_real_t *D = smem + blockDim.x*2, *L = D + (n+1), *U = L + (n+1), *V = U + (n+1)*2;
            //Expected layout is that each thread reads the (threadIdx.x + blockIdx.x*blockDim.x)^th column of D and L, in that way reads should be coalesced.
            for (int I = blockIdx.x; I < B.isomer_capacity; I += gridDim.x) if(B.statuses[I] == IsomerStatus::CONVERGED){
                for(int i = threadIdx.x; i < n; i += blockDim.x){
                    D[i] = D_.data[n*I + i];
                    L[i] = L_.data[n*I + i];
                    U[i] = L_.data[n*I + i];
                }
                if (mode == EigensolveMode::VECTORS)
                    for (int i =  threadIdx.x; i < n; i += blockDim.x){
                        Q_.data[n*n*I + i*(n+1)] = real_t(1.); //Set Q to the identity matrix
                    }
            
            BLOCK_SYNC
                

              // 2. After tridiagonal decomposition, we can do an eigenvalue
            //    QR-iteration step in O(n), and an eigenvector QR-iteration
            //    step in O(n^2).
            for(int k=n-1;k>=0;k--){
                // We start by targeting the (n,n)-eigenvalue, and gradually
                // deflate, working on smaller and smaller submatrices.
                real_t d = D[k];		// d = T(k,k)
                real_t shift = d;

                // The Gershgorin disk radius is defined by just the row-sums of
                // absolute off-diagonal elements, since T is symmetric. As T is
                // tridiagonal, only T(k,k-1),T(k,k), and T(k,k+1) are nonzero.
                // Thus, the k'th Gershgorin radius is just |T(k,k-1)| +
                // |T(k,k+1)| = |T(k,k-1)| + |T(k+1,k)| = |L[k-1]|+|L[k]|.
                int i=0;
                real_t GR = (k>0?ABS(L[k-1]):0)+ABS(L[k]);
                int not_done = 1;    
                while(not_done > 0){	// GPU NB: Kan erstattes med fornuftig konstant antal iterationer, f.eks. 4-5 stykker.
                i++;   
                T_QTQ(k+1, D,L, U, V, shift);  // 
                if(mode == EigensolveMode::VECTORS) apply_all_reflections(V,k,n,Q_.data + n*n*I);
                
                GR = (k>0?ABS(L[k-1]):0)+(k+1<n?ABS(L[k]):0);      

                // Best guess to eigenvalue in position n-1,n-1.
                if(k>0){
                auto [l0,l1]  = eigvalsh2x2({D[k-1],L[k-1],   /* Diagonalize T[(k-1):k, (k-1):k] 2x2 submatrix */
                                L[k-1],D[k]  });

                shift    = ABS(l0-d) < ABS(l1-d)? l0 : l1; // Pick closest eigenvalue
                } else
                shift    = D[k];
                
                if(GR <= std::numeric_limits<real_t>::epsilon()*real_t(10.)) not_done--; // Do one (or optionally more) steps after reaching tolerance, to get all off-diagonals below.
                                                // GPU NB: Se GPU NB ovenfor.
                if(i>5){
                //printf("%dth run: Cannot converge eigenvalue %d to tolerance " G " using machine precision %g (d=%g, shift=%g, G=%g)\n" "D[k] = %g, L[k-1] = %g, L[k] = %g\n", nth_time,k,tolerance, std::numeric_limits<real_t>::epsilon(),d,shift,GR, D[k], (k>0)?L[k-1]:0, (k+1<n)?L[k]:0);
                
                auto max_error = std::max(std::numeric_limits<real_t>::epsilon()*real_t(10.),GR);
                break;
                }

                }
            }
            BLOCK_SYNC
            //Copy back to global memory
            for (int i = threadIdx.x; i < n; i += blockDim.x){
                D_.data[n*I + i] = D[i];}
            smem[threadIdx.x] = real_t(0.);
            real_t local_max = real_t(0.);
            real_t local_min = numeric_limits<real_t>::max();
            int local_min_idx = 0;
            int local_max_idx = 0;
            for (int i = threadIdx.x; i < n; i += blockDim.x){
                local_max = ISNAN(D[i]) ? NAN : std::max(local_max, ABS(D[i]));
                local_min = ISNAN(D[i]) ? NAN : std::min(local_min, ABS(D[i]));
                local_min_idx = ISNAN(D[i]) ? NAN : (local_min == ABS(D[i]) ? i : local_min_idx);
                local_max_idx = ISNAN(D[i]) ? NAN : (local_max == ABS(D[i]) ? i : local_max_idx);
            }
            real_t max_eig = reduction_max(smem, local_max);
            smem[threadIdx.x] = numeric_limits<real_t>::max();
            real_t min_eig = reduction_min(smem, local_min > 1e-1 ? local_min : numeric_limits<real_t>::max());
            if(threadIdx.x == 0){
                EigMax_.data[I] = max_eig;
                EigMin_.data[I] = min_eig;
            }
            BLOCK_SYNC
            //Argmax and argmin
            if (min_eig == D[local_min_idx]){
                //If by some miracle multiple eigenvalues are exactly equal, we just pick one of them at random using atomicExch_block
                atomicExch_block(MinIdx_.data + I, local_min_idx);
            }
            if (max_eig == D[local_max_idx]){
                //If by some miracle multiple eigenvalues are exactly equal, we just pick one of them at random using atomicExch_block
                atomicExch_block(MaxIdx_.data + I, local_max_idx);
            }
        }
        }

<<<<<<< HEAD
        template <BufferType T>
        void __global__ lanczos_(const IsomerBatch<T> B, CuArray<device_real_t> V_, CuArray<device_real_t> U, CuArray<device_real_t> D, const CuArray<device_real_t> H, const CuArray<device_node_t> cols, int m){
=======
        template <EigensolveMode mode>
        void __global__ lanczos_(const IsomerBatch B, CuArray<device_real_t> V_, CuArray<device_real_t> U, CuArray<device_real_t> D, const CuArray<device_real_t> H, const CuArray<device_node_t> cols, int m){
>>>>>>> edbba014
            DEVICE_TYPEDEFS;
            extern __shared__ real_t smem[];
            int N = B.n_atoms * 3; //Number of rows in the hessian
            int atom_idx = threadIdx.x/3; //Atom index
            constexpr int M = 10*3;          //Number of columns in the hessian
            real_t* betas = smem + N;
            real_t* alphas = betas + m;
            real_t A[M]; //Hessian matrix, threadIdx.x'th row
            node_t C[M]; //Column indices of the threadIdx.x'th row 3-fold degenerate
            real_t* V;
            real_t* X_ptr = B.X + N*blockIdx.x;
            real_t Z[6]; //Eigenvectors spanning the kernel of the hessian (Rotations, Translations)
            if (mode == EigensolveMode::ENDS){
                Z[0] = real_t(threadIdx.x%3 == 0)/SQRT(B.n_atoms); Z[1] = real_t(threadIdx.x%3 == 1)/SQRT(B.n_atoms); Z[2] = real_t(threadIdx.x%3 == 2)/SQRT(B.n_atoms); // Translation eigenvectors
                
            }
            BLOCK_SYNC
      
            clear_cache(smem, N);


            auto mat_vect = [&](const real_t x){
                real_t result = real_t(0);
                smem[threadIdx.x] = x;
                BLOCK_SYNC
                #pragma unroll
                for (int j = 0; j < M; j++){
                    int col = C[j];
                    result += A[j] * smem[col];
                }
                BLOCK_SYNC
                return result;
            };
            
            //Modified Gram-Schmidt, Also orthogonalizes against the deflation space
            auto MGS = [&](int index){
                BLOCK_SYNC
                real_t result = V[index*N];
                smem[threadIdx.x] = 0;
                if (mode == EigensolveMode::ENDS){
                    #pragma unroll
                    for (int j = 0; j < 6; j++){
                        auto proj = reduction(smem, result * Z[j]) * Z[j];
                        result -= proj; //Remove the component along Z[j] from result
                    }
                }

                #pragma unroll
                for (int j = 0; j < index; j++){
                    auto proj = reduction(smem, result * V[j*N]) * V[j*N];
                    result -= proj; //Remove the component along V[j*N] from result
                }
                result /= sqrt(reduction(smem, result * result));
                return result;
            };
           
            curandState state;            
            curand_init(42 + threadIdx.x, 0, 0, &state);

            for (int I = blockIdx.x; I < B.isomer_capacity; I += gridDim.x) if(B.statuses[I] == IsomerStatus::CONVERGED){
                V = V_.data + I * m * N + threadIdx.x;
                if(mode == EigensolveMode::ENDS){
                    X_ptr = B.X + N*I;
                    if (threadIdx.x%3 == 0) {
                        Z[3] = real_t(0.);
                        Z[4] = -X_ptr[atom_idx*3 + 2];
                        Z[5] = -X_ptr[atom_idx*3 + 1];
                    } else if (threadIdx.x%3 == 1) {
                        Z[3] = -X_ptr[atom_idx*3 + 2];
                        Z[4] = real_t(0.);
                        Z[5] = X_ptr[atom_idx*3 + 0];
                    } else {
                        Z[3] = X_ptr[atom_idx*3 + 1];
                        Z[4] = X_ptr[atom_idx*3 + 0];
                        Z[5] = real_t(0.);
                    }
                        clear_cache(smem, N);
                        Z[3] /= SQRT(reduction(smem, Z[3]*Z[3]));
                        clear_cache(smem, N);
                        Z[4] /= SQRT(reduction(smem, Z[4]*Z[4]));
                        clear_cache(smem, N);
                        Z[5] /= SQRT(reduction(smem, Z[5]*Z[5]));

                }
                //Load the hessian and cols into local memory
                memcpy(A, &H.data[I*N*M + threadIdx.x*M], M*sizeof(real_t));
                for (int j = 0; j < M; j++){ 
                    A[j] = H.data[I*N*M + threadIdx.x*M + j];
                    C[j] = cols.data[I*N*M + threadIdx.x*M + j];
                }
                BLOCK_SYNC
                /* for(int j = 0; j< 6; j++){
                clear_cache(smem, N);
                real_t test_ = mat_vect(Z[j]);
                clear_cache (smem, N);
                real_t rayleigh_ = reduction(smem, test_ * Z[j]);
                real_t resid_ = test_ - rayleigh_ * Z[j];

                print_single("\nRayleigh: \n");
                print_single(rayleigh_);
                print_single("\nResidual: \n");
                print_single(resid_);
                print_single("\n");
                }
 */
                //Lanczos algorithm 
                if(threadIdx.x == 0) betas[0] = real_t(0);
                real_t beta = real_t(0);
                real_t alpha = real_t(0);
                V[0*N] = curand_uniform(&state);
                smem[threadIdx.x] = real_t(0); //Clear the shared memory
                V[0*N] /= SQRT(reduction(smem, V[0*N] * V[0*N]));
                V[0*N] = MGS(0);
                for (int i = 0; i < m; i++){
                    if (i % 2 == 0 && i > 1){
                        V[(i-1)*N] = MGS(i-1);
                        V[i*N] = MGS(i);
                    }
                    real_t v = mat_vect(V[i*N]);
                    smem[threadIdx.x] = real_t(0); //Clear the shared memory
                    alpha = reduction(smem, v * V[i*N]);
                    if (threadIdx.x == i) alphas[i] = alpha;
                    if (i == 0){
                        v -= alpha * V[i*N];
                    } else {
                        v -= betas[i-1] * V[(i-1)*N] + alpha * V[i*N];
                    }
                    smem[threadIdx.x] = real_t(0); //Clear the shared memory
                    beta = SQRT(reduction(smem, v * v));
                    if (threadIdx.x == i) betas[i] = beta;
                    if (i < m-1) V[(i+1)*N] = v / beta;
                    //if (i < N-1) V[(i+1)*N] = beta;
                }
                if (threadIdx.x < m){
                    D.data[I*m + threadIdx.x] = alphas[threadIdx.x];
                    U.data[I*m + threadIdx.x] = betas[threadIdx.x];
                }
            }   
        }
        //Assumes that N = B.n_atoms * 3
        template <BufferType T>
        void __global__ compute_eigenvectors_(const IsomerBatch<T> B, CuArray<device_real_t> Q, CuArray<device_real_t> V, CuArray<device_real_t> E, int m){
            DEVICE_TYPEDEFS;
            int n = B.n_atoms * 3;
            for (int I = blockIdx.x; I < B.isomer_capacity; I += gridDim.x){
                real_t* v = V.data + I * m * n;
                real_t* e = E.data + I * n * n;
                real_t* q = Q.data + I * m * m;

                
                if(threadIdx.x < n)
                for (int k = 0; k < n; k++){
                    e = E.data + I * n * n + k * n;
                    e[threadIdx.x] = real_t(0.);
                    q = Q.data + I * m * m + k * m;
                    for (int i = 0; i < m; i++){
                        e[threadIdx.x] += v[i*n + threadIdx.x] * q[i];
                    }
                }
            }
        }
        
        template <BufferType T>
        void __global__ compute_eigenvectors_ends_(const IsomerBatch<T> B, CuArray<device_real_t> Q, CuArray<device_real_t> V, CuArray<device_real_t> Emin, CuArray<device_real_t> Emax, CuArray<int> MinIdx, CuArray<int> MaxIdx, int m){
            DEVICE_TYPEDEFS;
            int n = B.n_atoms * 3;
            for (int I = blockIdx.x; I < B.isomer_capacity; I += gridDim.x){
                int minidx = MinIdx.data[I];
                int maxidx = MaxIdx.data[I];
                real_t* emin = Emin.data + I * n;
                real_t* emax = Emax.data + I * n;
                real_t* v = V.data + I * m * n;
                real_t* qmin = Q.data + I * m * m + minidx * m;
                real_t* qmax = Q.data + I * m * m + maxidx * m;
                emin[threadIdx.x] = real_t(0.);
                emax[threadIdx.x] = real_t(0.);
                for (int i = 0; i < m; i++){
                    emin[threadIdx.x] += v[i*n + threadIdx.x] * qmin[i];
                    emax[threadIdx.x] += v[i*n + threadIdx.x] * qmax[i];
                }
            }
        }

        template <BufferType T>
        void eigensolve(const IsomerBatch<T>& B, CuArray<device_real_t>& Q, const CuArray<device_real_t>& hessians, const CuArray<device_node_t>& cols, CuArray<device_real_t>& eigenvalues, const LaunchCtx& ctx, const LaunchPolicy policy){
            if (policy == LaunchPolicy::SYNC) ctx.wait();
            cudaSetDevice(B.get_device_id());
            auto dev = B.get_device_id();
            static int Nd = LaunchCtx::get_device_count();
            static std::vector<bool> init(Nd, false);
            if(policy == LaunchPolicy::SYNC) {ctx.wait();}
            static std::vector<CuArray<device_real_t>> Us(Nd); //Upper diagonals
            static std::vector<CuArray<device_real_t>> Ls(Nd); //Lower diagonals
            static std::vector<CuArray<device_real_t>> Vs(Nd); //Store Lanczos vectors
            static std::vector<CuArray<device_real_t>> Qs(Nd); //Store transformation matrices Q T Q^T = H
            static int m_natoms = B.n_atoms;
            static int m_isomer_capacity = B.isomer_capacity;
            static int n_deflation = 0;
            if (!init[dev] || m_natoms != B.n_atoms || m_isomer_capacity != B.isomer_capacity){
                init[dev] = true;
                Us[dev].resize(B.n_atoms*B.isomer_capacity*3); Us[dev].fill(0.); Us[dev].to_device(dev);
                Ls[dev].resize(B.n_atoms*B.isomer_capacity*3); Ls[dev].fill(0.); Ls[dev].to_device(dev);
                Vs[dev].resize(B.n_atoms*B.isomer_capacity*3*3*B.n_atoms); Vs[dev].fill(0.); Vs[dev].to_device(dev);
                Qs[dev].resize(B.n_atoms*B.isomer_capacity*3*3*B.n_atoms); Qs[dev].fill(0.); Qs[dev].to_device(dev);
                m_natoms = B.n_atoms;
                m_isomer_capacity = B.isomer_capacity;
            }

            size_t smem = sizeof(device_coord3d)*B.n_atoms*3 + sizeof(device_real_t)*Block_Size_Pow_2;
            size_t smem_qr = sizeof(device_real_t)*(B.n_atoms*3+1)*6 + sizeof(device_real_t)*(B.n_atoms*3)*2;
            size_t smem_eig = 0;
<<<<<<< HEAD
            static LaunchDims dims((void*)lanczos_<T>, B.n_atoms*3, smem, B.isomer_capacity);
            static LaunchDims qr_dims((void*)eigensolve_<T>, 64, smem_qr, B.isomer_capacity);
            static LaunchDims eig_dims((void*)compute_eigenvectors_<T>, B.n_atoms*3, smem_eig, B.isomer_capacity);
            dims.update_dims((void*)lanczos_<T>, B.n_atoms*3, smem, B.isomer_capacity);
            qr_dims.update_dims((void*)eigensolve_<T>, 64, smem_qr, B.isomer_capacity);
            eig_dims.update_dims((void*)compute_eigenvectors_<T>, B.n_atoms*3, smem_eig, B.isomer_capacity);
=======
            static LaunchDims dims((void*)lanczos_<EigensolveMode::FULL_SPECTRUM>, B.n_atoms*3, smem, B.isomer_capacity);
            static LaunchDims qr_dims((void*)eigensolve_<EigensolveMode::VECTORS>, 64, smem_qr, B.isomer_capacity);
            static LaunchDims eig_dims((void*)compute_eigenvectors_, B.n_atoms*3, smem_eig, B.isomer_capacity);
            dims.update_dims((void*)lanczos_<EigensolveMode::FULL_SPECTRUM>, B.n_atoms*3, smem, B.isomer_capacity);
            qr_dims.update_dims((void*)eigensolve_<EigensolveMode::VECTORS>, 64, smem_qr, B.isomer_capacity);
            eig_dims.update_dims((void*)compute_eigenvectors_, B.n_atoms*3, smem_eig, B.isomer_capacity);
>>>>>>> edbba014
            
            //The hessian has 6 degrees of freedom, so in order to find the smallest eigenvalue we must find the 6 eigenvectors corresponding to these lambda=0
            //for (int i = 0; i <  6; i++){ 
            int Nlanczos = B.n_atoms*3;
            void* kargs[]{(void*)&B, (void*)&Vs[dev], (void*)&Ls[dev], (void*)&eigenvalues, (void*)&hessians, (void*)&cols, (void*)&Nlanczos};
            void* kargs_qr[]{(void*)&B, (void*)&eigenvalues, (void*)&Ls[dev], (void*)&Us[dev], (void*)&Qs[dev], (void*)&Nlanczos};
            void* kargs_vector[]{(void*)&B, (void*)&Qs[dev], (void*)&Vs[dev], (void*)&Q, (void*)&Nlanczos};
<<<<<<< HEAD
            safeCudaKernelCall((void*)lanczos_<T>, dims.get_grid(), dims.get_block(), kargs, smem, ctx.stream);
=======
            safeCudaKernelCall((void*)lanczos_<EigensolveMode::FULL_SPECTRUM>, dims.get_grid(), dims.get_block(), kargs, smem, ctx.stream);
>>>>>>> edbba014
            //ctx.wait();
            //vector<device_real_t> Qhost(B.n_atoms*3*3*B.n_atoms);
            //vector<device_real_t> Diags = vector<device_real_t>(eigenvalues.data, eigenvalues.data + B.n_atoms*3);
            //vector<device_real_t> OffDiags = vector<device_real_t>(Ls[dev].data, Ls[dev].data + B.n_atoms*3);
            //vector<device_real_t> LambdaHost(B.n_atoms*3);
            //eigensystem_hermitian(Nlanczos, Diags, OffDiags, Qhost, LambdaHost);
            //ofstream out("Qhost.float32", ios::binary); out.write((char*)Qhost.data(), Qhost.size()*sizeof(device_real_t)); out.close();
            //ofstream out2("D.float32", ios::binary); out2.write((char*)eigenvalues.data, eigenvalues.size()*sizeof(device_real_t)); out2.close();
            //ofstream out3("L.float32", ios::binary); out3.write((char*)Ls[dev].data, Ls[dev].size()*sizeof(device_real_t)); out3.close();
<<<<<<< HEAD
            safeCudaKernelCall((void*)eigensolve_<T>, qr_dims.get_grid(), qr_dims.get_block(), kargs_qr, smem_qr, ctx.stream);
            safeCudaKernelCall((void*)compute_eigenvectors_<T>, eig_dims.get_grid(), eig_dims.get_block(), kargs_vector, smem_eig, ctx.stream);
=======
            safeCudaKernelCall((void*)eigensolve_<EigensolveMode::VECTORS>, qr_dims.get_grid(), qr_dims.get_block(), kargs_qr, smem_qr, ctx.stream);
            safeCudaKernelCall((void*)compute_eigenvectors_, eig_dims.get_grid(), eig_dims.get_block(), kargs_vector, smem_eig, ctx.stream);
>>>>>>> edbba014
            if (policy == LaunchPolicy::SYNC) ctx.wait();
            printLastCudaError("Full Spectrum Eigensolver Failed : ");
        }

<<<<<<< HEAD
        template <BufferType T>
        void spectrum_ends(const IsomerBatch<T>& B, const CuArray<device_real_t>& hessians, const CuArray<device_node_t>& cols, CuArray<device_real_t>& lambda_mins, CuArray<device_real_t>& lambda_maxs, int m_lanczos, const LaunchCtx& ctx, const LaunchPolicy policy){
=======
        void eigensolve(const IsomerBatch& B, const CuArray<device_real_t>& hessians, const CuArray<device_node_t>& cols, CuArray<device_real_t>& eigenvalues, const LaunchCtx& ctx, const LaunchPolicy policy){
            if (policy == LaunchPolicy::SYNC) ctx.wait();
            cudaSetDevice(B.get_device_id());
            auto dev = B.get_device_id();
            static int Nd = LaunchCtx::get_device_count();
            static std::vector<bool> init(Nd, false);
            if(policy == LaunchPolicy::SYNC) {ctx.wait();}
            static std::vector<CuArray<device_real_t>> Us(Nd); //Upper diagonals
            static std::vector<CuArray<device_real_t>> Ls(Nd); //Lower diagonals
            static std::vector<CuArray<device_real_t>> Vs(Nd); //Store Lanczos vectors
            static std::vector<CuArray<device_real_t>> Qs(Nd); //Store transformation matrices Q T Q^T = H
            static int m_natoms = B.n_atoms;
            static int m_isomer_capacity = B.isomer_capacity;
            static int n_deflation = 0;
            if (!init[dev] || m_natoms != B.n_atoms || m_isomer_capacity != B.isomer_capacity){
                init[dev] = true;
                Us[dev].resize(B.n_atoms*B.isomer_capacity*3); Us[dev].fill(0.); Us[dev].to_device(dev);
                Ls[dev].resize(B.n_atoms*B.isomer_capacity*3); Ls[dev].fill(0.); Ls[dev].to_device(dev);
                Vs[dev].resize(B.n_atoms*B.isomer_capacity*3*3*B.n_atoms); Vs[dev].fill(0.); Vs[dev].to_device(dev);
                Qs[dev].resize(B.n_atoms*B.isomer_capacity*3*3*B.n_atoms); Qs[dev].fill(0.); Qs[dev].to_device(dev);
                m_natoms = B.n_atoms;
                m_isomer_capacity = B.isomer_capacity;
            }

            size_t smem = sizeof(device_coord3d)*B.n_atoms*3 + sizeof(device_real_t)*Block_Size_Pow_2;
            size_t smem_qr = sizeof(device_real_t)*(B.n_atoms*3+1)*6 + sizeof(device_real_t)*(B.n_atoms*3)*2;
            size_t smem_eig = 0;
            static LaunchDims dims((void*)lanczos_<EigensolveMode::FULL_SPECTRUM>, B.n_atoms*3, smem, B.isomer_capacity);
            static LaunchDims qr_dims((void*)eigensolve_<EigensolveMode::NO_VECTORS>, 64, smem_qr, B.isomer_capacity);

            dims.update_dims((void*)lanczos_<EigensolveMode::FULL_SPECTRUM>, B.n_atoms*3, smem, B.isomer_capacity);
            qr_dims.update_dims((void*)eigensolve_<EigensolveMode::NO_VECTORS>, 64, smem_qr, B.isomer_capacity);

            
            //The hessian has 6 degrees of freedom, so in order to find the smallest eigenvalue we must find the 6 eigenvectors corresponding to these lambda=0
            //for (int i = 0; i <  6; i++){ 
            int Nlanczos = B.n_atoms*3;
            void* kargs[]{(void*)&B, (void*)&Vs[dev], (void*)&Ls[dev], (void*)&eigenvalues, (void*)&hessians, (void*)&cols, (void*)&Nlanczos};
            void* kargs_qr[]{(void*)&B, (void*)&eigenvalues, (void*)&Ls[dev], (void*)&Us[dev], (void*)&Qs[dev], (void*)&Nlanczos};
            safeCudaKernelCall((void*)lanczos_<EigensolveMode::FULL_SPECTRUM>, dims.get_grid(), dims.get_block(), kargs, smem, ctx.stream);
            //ctx.wait();
            //vector<device_real_t> Qhost(B.n_atoms*3*3*B.n_atoms);
            //vector<device_real_t> Diags = vector<device_real_t>(eigenvalues.data, eigenvalues.data + B.n_atoms*3);
            //vector<device_real_t> OffDiags = vector<device_real_t>(Ls[dev].data, Ls[dev].data + B.n_atoms*3);
            //vector<device_real_t> LambdaHost(B.n_atoms*3);
            //eigensystem_hermitian(Nlanczos, Diags, OffDiags, Qhost, LambdaHost);
            //ofstream out("Qhost.float32", ios::binary); out.write((char*)Qhost.data(), Qhost.size()*sizeof(device_real_t)); out.close();
            //ofstream out2("D.float32", ios::binary); out2.write((char*)eigenvalues.data, eigenvalues.size()*sizeof(device_real_t)); out2.close();
            //ofstream out3("L.float32", ios::binary); out3.write((char*)Ls[dev].data, Ls[dev].size()*sizeof(device_real_t)); out3.close();
            safeCudaKernelCall((void*)eigensolve_<EigensolveMode::NO_VECTORS>, qr_dims.get_grid(), qr_dims.get_block(), kargs_qr, smem_qr, ctx.stream);
            if (policy == LaunchPolicy::SYNC) ctx.wait();
            printLastCudaError("Full Spectrum Eigensolver Failed : ");
        }

        void spectrum_ends(const IsomerBatch& B, const CuArray<device_real_t>& hessians, const CuArray<device_node_t>& cols, CuArray<device_real_t>& lambda_mins, CuArray<device_real_t>& lambda_maxs, int m_lanczos, const LaunchCtx& ctx, const LaunchPolicy policy){
>>>>>>> edbba014
            if (policy == LaunchPolicy::SYNC) ctx.wait();
            cudaSetDevice(B.get_device_id());
            auto dev = B.get_device_id();
            static int Nd = LaunchCtx::get_device_count();
            static std::vector<bool> init(Nd, false);
            if(policy == LaunchPolicy::SYNC) {ctx.wait();}
            static std::vector<CuArray<device_real_t>> Us(Nd); //Upper diagonals
            static std::vector<CuArray<device_real_t>> Ls(Nd); //Lower diagonals
            static std::vector<CuArray<device_real_t>> Ds(Nd); //Diagonals
            static std::vector<CuArray<device_real_t>> Vs(Nd); //Lanczos vectors
            static std::vector<CuArray<device_real_t>> Qs(Nd); //Q matrix for QR decomposition
            static std::vector<CuArray<int>> EigMinIdxs(Nd); //Indices of the smallest eigenvalues
            static std::vector<CuArray<int>> EigMaxIdxs(Nd); //Indices of the largest eigenvalues
            static int m_natoms = B.n_atoms;
            static int m_isomer_capacity = B.isomer_capacity;
            static int m = m_lanczos;

            if (!init[dev] || m != m_lanczos || m_natoms != B.n_atoms || m_isomer_capacity != B.isomer_capacity){
                init[dev] = true;
                m_natoms = B.n_atoms;
                m_isomer_capacity = B.isomer_capacity;
                m = m_lanczos;
                Us[dev].resize(B.isomer_capacity*m); Us[dev].fill(0.); Us[dev].to_device(dev);
                Ls[dev].resize(B.isomer_capacity*m); Ls[dev].fill(0.); Ls[dev].to_device(dev);
                Ds[dev].resize(B.isomer_capacity*m); Ds[dev].fill(0.); Ds[dev].to_device(dev);
                Vs[dev].resize(B.isomer_capacity*B.n_atoms*3*m); Vs[dev].fill(0.); Vs[dev].to_device(dev);
                Qs[dev].resize(B.isomer_capacity*m*m); Qs[dev].fill(0.); Qs[dev].to_device(dev);
                EigMinIdxs[dev].resize(B.isomer_capacity); EigMinIdxs[dev].fill(0); EigMinIdxs[dev].to_device(dev);
                EigMaxIdxs[dev].resize(B.isomer_capacity); EigMaxIdxs[dev].fill(0); EigMaxIdxs[dev].to_device(dev);
            }

            
            size_t smem = sizeof(device_real_t)*B.n_atoms*3*2 + m*2*sizeof(device_real_t);
            size_t smem_qr = sizeof(device_real_t)*(m+1)*6 + sizeof(device_real_t)*(64)*2;
            //size_t smem_transform = sizeof(device_real_t)*B.n_atoms*3*2;
<<<<<<< HEAD
            static LaunchDims dims((void*)lanczos_<T>, B.n_atoms*3, smem, B.isomer_capacity);
            static LaunchDims qr_dims((void*)eigensolve_min_max_<EigensolveMode::NO_VECTORS,T>, 64, smem_qr, B.isomer_capacity);
            //static LaunchDims transform_dims((void*)compute_eigenvectors_, B.n_atoms*3, smem_transform, B.isomer_capacity);
            dims.update_dims((void*)lanczos_<T>, B.n_atoms*3, smem, B.isomer_capacity);
            qr_dims.update_dims((void*)eigensolve_min_max_<EigensolveMode::NO_VECTORS,T>, 64, smem_qr, B.isomer_capacity);
=======
            static LaunchDims dims((void*)lanczos_<EigensolveMode::ENDS>, B.n_atoms*3, smem, B.isomer_capacity);
            static LaunchDims qr_dims((void*)eigensolve_min_max_<EigensolveMode::NO_VECTORS>, 64, smem_qr, B.isomer_capacity);
            //static LaunchDims transform_dims((void*)compute_eigenvectors_, B.n_atoms*3, smem_transform, B.isomer_capacity);
            dims.update_dims((void*)lanczos_<EigensolveMode::ENDS>, B.n_atoms*3, smem, B.isomer_capacity);
            qr_dims.update_dims((void*)eigensolve_min_max_<EigensolveMode::NO_VECTORS>, 64, smem_qr, B.isomer_capacity);
>>>>>>> edbba014
            //transform_dims.update_dims((void*)compute_eigenvectors_, B.n_atoms*3, smem_transform, B.isomer_capacity);
            
            //The hessian has 6 degrees of freedom, so in order to find the smallest eigenvalue we must find the 6 eigenvectors corresponding to these lambda=0
            int n_deflate = 0;
            void* kargs[]{(void*)&B, (void*)&Vs[dev], (void*)&Ls[dev], (void*)&Ds[dev], (void*)&hessians, (void*)&cols, (void*)&m};
            void* kargs_qr[]{(void*)&B, (void*)&Ds[dev], (void*)&Ls[dev], (void*)&Us[dev], (void*)&Qs[dev], (void*)&lambda_mins, (void*)&lambda_maxs, (void*)&EigMinIdxs[dev], (void*)&EigMaxIdxs[dev], (void*)&m};
            //void* kargs_transform[]{(void*)&B, (void*)&Ds[dev], (void*)&Qs[dev], (void*)&Vs[dev], (void*)&Es[dev], (void*)&m, (void*)&n_deflate};
<<<<<<< HEAD
            safeCudaKernelCall((void*)lanczos_<T>, dims.get_grid(), dims.get_block(), kargs, smem, ctx.stream);
            safeCudaKernelCall((void*)eigensolve_min_max_<EigensolveMode::NO_VECTORS,T>, qr_dims.get_grid(), qr_dims.get_block(), kargs_qr, smem_qr, ctx.stream);
=======
            safeCudaKernelCall((void*)lanczos_<EigensolveMode::ENDS>, dims.get_grid(), dims.get_block(), kargs, smem, ctx.stream);
            safeCudaKernelCall((void*)eigensolve_min_max_<EigensolveMode::NO_VECTORS>, qr_dims.get_grid(), qr_dims.get_block(), kargs_qr, smem_qr, ctx.stream);
>>>>>>> edbba014

            if (policy == LaunchPolicy::SYNC) ctx.wait();
            printLastCudaError("Spectrum Ends Failed: ");
        }

        template <BufferType T>
        void spectrum_ends(const IsomerBatch<T>& B, const CuArray<device_real_t>& hessians, const CuArray<device_node_t>& cols, CuArray<device_real_t>& lambda_mins, CuArray<device_real_t>& lambda_maxs, CuArray<device_real_t>& eigvect_mins, CuArray<device_real_t>& eigvect_maxs, int m_lanczos, const LaunchCtx& ctx, const LaunchPolicy policy){
            if (policy == LaunchPolicy::SYNC) ctx.wait();
            cudaSetDevice(B.get_device_id());
            auto dev = B.get_device_id();
            static int Nd = LaunchCtx::get_device_count();
            static std::vector<bool> init(Nd, false);
            if(policy == LaunchPolicy::SYNC) {ctx.wait();}
            static std::vector<CuArray<device_real_t>> Us(Nd); //Upper diagonals
            static std::vector<CuArray<device_real_t>> Ls(Nd); //Lower diagonals
            static std::vector<CuArray<device_real_t>> Ds(Nd); //Diagonals
            static std::vector<CuArray<device_real_t>> Vs(Nd); //Lanczos vectors
            static std::vector<CuArray<device_real_t>> Qs(Nd); //Q matrix for QR decomposition
            static std::vector<CuArray<int>> EigMinIdxs(Nd); //Indices of the smallest eigenvalues
            static std::vector<CuArray<int>> EigMaxIdxs(Nd); //Indices of the largest eigenvalues
            static int m_natoms = B.n_atoms;
            static int m_isomer_capacity = B.isomer_capacity;
            static int m = m_lanczos;

            if (!init[dev] || m != m_lanczos || m_natoms != B.n_atoms || m_isomer_capacity != B.isomer_capacity){
                init[dev] = true;
                m_natoms = B.n_atoms;
                m_isomer_capacity = B.isomer_capacity;
                m = m_lanczos;
                Us[dev].resize(B.isomer_capacity*m); Us[dev].fill(0.); Us[dev].to_device(dev);
                Ls[dev].resize(B.isomer_capacity*m); Ls[dev].fill(0.); Ls[dev].to_device(dev);
                Ds[dev].resize(B.isomer_capacity*m); Ds[dev].fill(0.); Ds[dev].to_device(dev);
                Vs[dev].resize(B.isomer_capacity*B.n_atoms*3*m); Vs[dev].fill(0.); Vs[dev].to_device(dev);
                Qs[dev].resize(B.isomer_capacity*m*m); Qs[dev].fill(0.); Qs[dev].to_device(dev);
                EigMinIdxs[dev].resize(B.isomer_capacity); EigMinIdxs[dev].fill(0); EigMinIdxs[dev].to_device(dev);
                EigMaxIdxs[dev].resize(B.isomer_capacity); EigMaxIdxs[dev].fill(0); EigMaxIdxs[dev].to_device(dev);
            }

            
            size_t smem = sizeof(device_real_t)*B.n_atoms*3*2 + m*2*sizeof(device_real_t);
            size_t smem_qr = sizeof(device_real_t)*(m+1)*6 + sizeof(device_real_t)*(64)*2;
            size_t smem_eigs = 0;

<<<<<<< HEAD
            static LaunchDims dims((void*)lanczos_<T>, B.n_atoms*3, smem, B.isomer_capacity);
            static LaunchDims qr_dims((void*)eigensolve_min_max_<EigensolveMode::VECTORS,T>, 64, smem_qr, B.isomer_capacity);
            static LaunchDims eigs_dims((void*)compute_eigenvectors_ends_<T>, B.n_atoms*3, smem_eigs, B.isomer_capacity);

            dims.update_dims((void*)lanczos_<T>, B.n_atoms*3, smem, B.isomer_capacity);
            qr_dims.update_dims((void*)eigensolve_min_max_<EigensolveMode::VECTORS,T>, 64, smem_qr, B.isomer_capacity);
            eigs_dims.update_dims((void*)compute_eigenvectors_ends_<T>, B.n_atoms*3, smem_eigs, B.isomer_capacity);
=======
            static LaunchDims dims((void*)lanczos_<EigensolveMode::ENDS>, B.n_atoms*3, smem, B.isomer_capacity);
            static LaunchDims qr_dims((void*)eigensolve_min_max_<EigensolveMode::VECTORS>, 64, smem_qr, B.isomer_capacity);
            static LaunchDims eigs_dims((void*)compute_eigenvectors_ends_, B.n_atoms*3, smem_eigs, B.isomer_capacity);

            dims.update_dims((void*)lanczos_<EigensolveMode::ENDS>, B.n_atoms*3, smem, B.isomer_capacity);
            qr_dims.update_dims((void*)eigensolve_min_max_<EigensolveMode::VECTORS>, 64, smem_qr, B.isomer_capacity);
            eigs_dims.update_dims((void*)compute_eigenvectors_ends_, B.n_atoms*3, smem_eigs, B.isomer_capacity);
>>>>>>> edbba014
            
            //The hessian has 6 degrees of freedom, so in order to find the smallest eigenvalue we must find the 6 eigenvectors corresponding to these lambda=0
            int n_deflate = 0;
            void* kargs[]{(void*)&B, (void*)&Vs[dev], (void*)&Ls[dev], (void*)&Ds[dev], (void*)&hessians, (void*)&cols, (void*)&m};
            void* kargs_qr[]{(void*)&B, (void*)&Ds[dev], (void*)&Ls[dev], (void*)&Us[dev], (void*)&Qs[dev], (void*)&lambda_mins, (void*)&lambda_maxs, (void*)&EigMinIdxs[dev], (void*)&EigMaxIdxs[dev], (void*)&m};
            void* kargs_eigs[]{(void*)&B, (void*)&Qs[dev], (void*)&Vs[dev], (void*)&eigvect_mins, (void*)&eigvect_maxs, (void*)&EigMinIdxs[dev], (void*)&EigMaxIdxs[dev], (void*)&m};
            //void* kargs_transform[]{(void*)&B, (void*)&Ds[dev], (void*)&Qs[dev], (void*)&Vs[dev], (void*)&Es[dev], (void*)&m, (void*)&n_deflate};
<<<<<<< HEAD
            safeCudaKernelCall((void*)lanczos_<T>, dims.get_grid(), dims.get_block(), kargs, smem, ctx.stream);
            safeCudaKernelCall((void*)eigensolve_min_max_<EigensolveMode::VECTORS,T>, qr_dims.get_grid(), qr_dims.get_block(), kargs_qr, smem_qr, ctx.stream);
            safeCudaKernelCall((void*)compute_eigenvectors_ends_<T>, eigs_dims.get_grid(), eigs_dims.get_block(), kargs_eigs, smem_eigs, ctx.stream);
=======
            safeCudaKernelCall((void*)lanczos_<EigensolveMode::ENDS>, dims.get_grid(), dims.get_block(), kargs, smem, ctx.stream);
            safeCudaKernelCall((void*)eigensolve_min_max_<EigensolveMode::VECTORS>, qr_dims.get_grid(), qr_dims.get_block(), kargs_qr, smem_qr, ctx.stream);
            safeCudaKernelCall((void*)compute_eigenvectors_ends_, eigs_dims.get_grid(), eigs_dims.get_block(), kargs_eigs, smem_eigs, ctx.stream);
>>>>>>> edbba014

            if (policy == LaunchPolicy::SYNC) ctx.wait();
            printLastCudaError("Spectrum Ends Failed: ");
        }


    }
}<|MERGE_RESOLUTION|>--- conflicted
+++ resolved
@@ -481,13 +481,9 @@
         }
 
         //Takes a set of tridiagonal matrices and solves them
-<<<<<<< HEAD
-        template <BufferType T>
+
+        template<EigensolveMode mode, BufferType T>
         void __global__ eigensolve_(const IsomerBatch<T> B, CuArray<device_real_t> D_, CuArray<device_real_t> L_, CuArray<device_real_t> U_, CuArray<device_real_t> Q_, int n){
-=======
-        template<EigensolveMode mode>
-        void __global__ eigensolve_(const IsomerBatch B, CuArray<device_real_t> D_, CuArray<device_real_t> L_, CuArray<device_real_t> U_, CuArray<device_real_t> Q_, int n){
->>>>>>> edbba014
             DEVICE_TYPEDEFS;
             extern __shared__ device_real_t smem[];
             device_real_t *D = smem + blockDim.x*2, *L = D + (n+1), *U = L + (n+1), *V = U + (n+1)*2;
@@ -657,13 +653,8 @@
         }
         }
 
-<<<<<<< HEAD
-        template <BufferType T>
+        template <EigensolveMode mode, BufferType T>
         void __global__ lanczos_(const IsomerBatch<T> B, CuArray<device_real_t> V_, CuArray<device_real_t> U, CuArray<device_real_t> D, const CuArray<device_real_t> H, const CuArray<device_node_t> cols, int m){
-=======
-        template <EigensolveMode mode>
-        void __global__ lanczos_(const IsomerBatch B, CuArray<device_real_t> V_, CuArray<device_real_t> U, CuArray<device_real_t> D, const CuArray<device_real_t> H, const CuArray<device_node_t> cols, int m){
->>>>>>> edbba014
             DEVICE_TYPEDEFS;
             extern __shared__ real_t smem[];
             int N = B.n_atoms * 3; //Number of rows in the hessian
@@ -875,21 +866,13 @@
             size_t smem = sizeof(device_coord3d)*B.n_atoms*3 + sizeof(device_real_t)*Block_Size_Pow_2;
             size_t smem_qr = sizeof(device_real_t)*(B.n_atoms*3+1)*6 + sizeof(device_real_t)*(B.n_atoms*3)*2;
             size_t smem_eig = 0;
-<<<<<<< HEAD
-            static LaunchDims dims((void*)lanczos_<T>, B.n_atoms*3, smem, B.isomer_capacity);
-            static LaunchDims qr_dims((void*)eigensolve_<T>, 64, smem_qr, B.isomer_capacity);
-            static LaunchDims eig_dims((void*)compute_eigenvectors_<T>, B.n_atoms*3, smem_eig, B.isomer_capacity);
-            dims.update_dims((void*)lanczos_<T>, B.n_atoms*3, smem, B.isomer_capacity);
-            qr_dims.update_dims((void*)eigensolve_<T>, 64, smem_qr, B.isomer_capacity);
+
+            static LaunchDims dims((void*)lanczos_<EigensolveMode::FULL_SPECTRUM,T>, B.n_atoms*3, smem, B.isomer_capacity);
+            static LaunchDims qr_dims((void*)eigensolve_<EigensolveMode::VECTORS,T>, 64, smem_qr, B.isomer_capacity);
+            static LaunchDims eig_dims((void*)compute_eigenvectors_, B.n_atoms*3, smem_eig, B.isomer_capacity);
+            dims.update_dims((void*)lanczos_<EigensolveMode::FULL_SPECTRUM,T>, B.n_atoms*3, smem, B.isomer_capacity);
+            qr_dims.update_dims((void*)eigensolve_<EigensolveMode::VECTORS,T>, 64, smem_qr, B.isomer_capacity);
             eig_dims.update_dims((void*)compute_eigenvectors_<T>, B.n_atoms*3, smem_eig, B.isomer_capacity);
-=======
-            static LaunchDims dims((void*)lanczos_<EigensolveMode::FULL_SPECTRUM>, B.n_atoms*3, smem, B.isomer_capacity);
-            static LaunchDims qr_dims((void*)eigensolve_<EigensolveMode::VECTORS>, 64, smem_qr, B.isomer_capacity);
-            static LaunchDims eig_dims((void*)compute_eigenvectors_, B.n_atoms*3, smem_eig, B.isomer_capacity);
-            dims.update_dims((void*)lanczos_<EigensolveMode::FULL_SPECTRUM>, B.n_atoms*3, smem, B.isomer_capacity);
-            qr_dims.update_dims((void*)eigensolve_<EigensolveMode::VECTORS>, 64, smem_qr, B.isomer_capacity);
-            eig_dims.update_dims((void*)compute_eigenvectors_, B.n_atoms*3, smem_eig, B.isomer_capacity);
->>>>>>> edbba014
             
             //The hessian has 6 degrees of freedom, so in order to find the smallest eigenvalue we must find the 6 eigenvectors corresponding to these lambda=0
             //for (int i = 0; i <  6; i++){ 
@@ -897,11 +880,7 @@
             void* kargs[]{(void*)&B, (void*)&Vs[dev], (void*)&Ls[dev], (void*)&eigenvalues, (void*)&hessians, (void*)&cols, (void*)&Nlanczos};
             void* kargs_qr[]{(void*)&B, (void*)&eigenvalues, (void*)&Ls[dev], (void*)&Us[dev], (void*)&Qs[dev], (void*)&Nlanczos};
             void* kargs_vector[]{(void*)&B, (void*)&Qs[dev], (void*)&Vs[dev], (void*)&Q, (void*)&Nlanczos};
-<<<<<<< HEAD
-            safeCudaKernelCall((void*)lanczos_<T>, dims.get_grid(), dims.get_block(), kargs, smem, ctx.stream);
-=======
-            safeCudaKernelCall((void*)lanczos_<EigensolveMode::FULL_SPECTRUM>, dims.get_grid(), dims.get_block(), kargs, smem, ctx.stream);
->>>>>>> edbba014
+            safeCudaKernelCall((void*)lanczos_<EigensolveMode::FULL_SPECTRUM,T>, dims.get_grid(), dims.get_block(), kargs, smem, ctx.stream);
             //ctx.wait();
             //vector<device_real_t> Qhost(B.n_atoms*3*3*B.n_atoms);
             //vector<device_real_t> Diags = vector<device_real_t>(eigenvalues.data, eigenvalues.data + B.n_atoms*3);
@@ -911,21 +890,15 @@
             //ofstream out("Qhost.float32", ios::binary); out.write((char*)Qhost.data(), Qhost.size()*sizeof(device_real_t)); out.close();
             //ofstream out2("D.float32", ios::binary); out2.write((char*)eigenvalues.data, eigenvalues.size()*sizeof(device_real_t)); out2.close();
             //ofstream out3("L.float32", ios::binary); out3.write((char*)Ls[dev].data, Ls[dev].size()*sizeof(device_real_t)); out3.close();
-<<<<<<< HEAD
-            safeCudaKernelCall((void*)eigensolve_<T>, qr_dims.get_grid(), qr_dims.get_block(), kargs_qr, smem_qr, ctx.stream);
+
+            safeCudaKernelCall((void*)eigensolve_<EigensolveMode::VECTORS,T>, qr_dims.get_grid(), qr_dims.get_block(), kargs_qr, smem_qr, ctx.stream);
             safeCudaKernelCall((void*)compute_eigenvectors_<T>, eig_dims.get_grid(), eig_dims.get_block(), kargs_vector, smem_eig, ctx.stream);
-=======
-            safeCudaKernelCall((void*)eigensolve_<EigensolveMode::VECTORS>, qr_dims.get_grid(), qr_dims.get_block(), kargs_qr, smem_qr, ctx.stream);
-            safeCudaKernelCall((void*)compute_eigenvectors_, eig_dims.get_grid(), eig_dims.get_block(), kargs_vector, smem_eig, ctx.stream);
->>>>>>> edbba014
+
             if (policy == LaunchPolicy::SYNC) ctx.wait();
             printLastCudaError("Full Spectrum Eigensolver Failed : ");
         }
 
-<<<<<<< HEAD
-        template <BufferType T>
-        void spectrum_ends(const IsomerBatch<T>& B, const CuArray<device_real_t>& hessians, const CuArray<device_node_t>& cols, CuArray<device_real_t>& lambda_mins, CuArray<device_real_t>& lambda_maxs, int m_lanczos, const LaunchCtx& ctx, const LaunchPolicy policy){
-=======
+
         void eigensolve(const IsomerBatch& B, const CuArray<device_real_t>& hessians, const CuArray<device_node_t>& cols, CuArray<device_real_t>& eigenvalues, const LaunchCtx& ctx, const LaunchPolicy policy){
             if (policy == LaunchPolicy::SYNC) ctx.wait();
             cudaSetDevice(B.get_device_id());
@@ -980,8 +953,8 @@
             printLastCudaError("Full Spectrum Eigensolver Failed : ");
         }
 
-        void spectrum_ends(const IsomerBatch& B, const CuArray<device_real_t>& hessians, const CuArray<device_node_t>& cols, CuArray<device_real_t>& lambda_mins, CuArray<device_real_t>& lambda_maxs, int m_lanczos, const LaunchCtx& ctx, const LaunchPolicy policy){
->>>>>>> edbba014
+        template <BufferType T>
+        void spectrum_ends(const IsomerBatch<T>& B, const CuArray<device_real_t>& hessians, const CuArray<device_node_t>& cols, CuArray<device_real_t>& lambda_mins, CuArray<device_real_t>& lambda_maxs, int m_lanczos, const LaunchCtx& ctx, const LaunchPolicy policy){
             if (policy == LaunchPolicy::SYNC) ctx.wait();
             cudaSetDevice(B.get_device_id());
             auto dev = B.get_device_id();
@@ -1017,19 +990,13 @@
             size_t smem = sizeof(device_real_t)*B.n_atoms*3*2 + m*2*sizeof(device_real_t);
             size_t smem_qr = sizeof(device_real_t)*(m+1)*6 + sizeof(device_real_t)*(64)*2;
             //size_t smem_transform = sizeof(device_real_t)*B.n_atoms*3*2;
-<<<<<<< HEAD
-            static LaunchDims dims((void*)lanczos_<T>, B.n_atoms*3, smem, B.isomer_capacity);
+
+            static LaunchDims dims((void*)lanczos_<EigensolveMode::ENDS,T>, B.n_atoms*3, smem, B.isomer_capacity);
             static LaunchDims qr_dims((void*)eigensolve_min_max_<EigensolveMode::NO_VECTORS,T>, 64, smem_qr, B.isomer_capacity);
             //static LaunchDims transform_dims((void*)compute_eigenvectors_, B.n_atoms*3, smem_transform, B.isomer_capacity);
-            dims.update_dims((void*)lanczos_<T>, B.n_atoms*3, smem, B.isomer_capacity);
+            dims.update_dims((void*)lanczos_<EigensolveMode::ENDS,T>, B.n_atoms*3, smem, B.isomer_capacity);
             qr_dims.update_dims((void*)eigensolve_min_max_<EigensolveMode::NO_VECTORS,T>, 64, smem_qr, B.isomer_capacity);
-=======
-            static LaunchDims dims((void*)lanczos_<EigensolveMode::ENDS>, B.n_atoms*3, smem, B.isomer_capacity);
-            static LaunchDims qr_dims((void*)eigensolve_min_max_<EigensolveMode::NO_VECTORS>, 64, smem_qr, B.isomer_capacity);
-            //static LaunchDims transform_dims((void*)compute_eigenvectors_, B.n_atoms*3, smem_transform, B.isomer_capacity);
-            dims.update_dims((void*)lanczos_<EigensolveMode::ENDS>, B.n_atoms*3, smem, B.isomer_capacity);
-            qr_dims.update_dims((void*)eigensolve_min_max_<EigensolveMode::NO_VECTORS>, 64, smem_qr, B.isomer_capacity);
->>>>>>> edbba014
+
             //transform_dims.update_dims((void*)compute_eigenvectors_, B.n_atoms*3, smem_transform, B.isomer_capacity);
             
             //The hessian has 6 degrees of freedom, so in order to find the smallest eigenvalue we must find the 6 eigenvectors corresponding to these lambda=0
@@ -1037,13 +1004,8 @@
             void* kargs[]{(void*)&B, (void*)&Vs[dev], (void*)&Ls[dev], (void*)&Ds[dev], (void*)&hessians, (void*)&cols, (void*)&m};
             void* kargs_qr[]{(void*)&B, (void*)&Ds[dev], (void*)&Ls[dev], (void*)&Us[dev], (void*)&Qs[dev], (void*)&lambda_mins, (void*)&lambda_maxs, (void*)&EigMinIdxs[dev], (void*)&EigMaxIdxs[dev], (void*)&m};
             //void* kargs_transform[]{(void*)&B, (void*)&Ds[dev], (void*)&Qs[dev], (void*)&Vs[dev], (void*)&Es[dev], (void*)&m, (void*)&n_deflate};
-<<<<<<< HEAD
-            safeCudaKernelCall((void*)lanczos_<T>, dims.get_grid(), dims.get_block(), kargs, smem, ctx.stream);
+            safeCudaKernelCall((void*)lanczos_<EigensolveMode::ENDS,T>, dims.get_grid(), dims.get_block(), kargs, smem, ctx.stream);
             safeCudaKernelCall((void*)eigensolve_min_max_<EigensolveMode::NO_VECTORS,T>, qr_dims.get_grid(), qr_dims.get_block(), kargs_qr, smem_qr, ctx.stream);
-=======
-            safeCudaKernelCall((void*)lanczos_<EigensolveMode::ENDS>, dims.get_grid(), dims.get_block(), kargs, smem, ctx.stream);
-            safeCudaKernelCall((void*)eigensolve_min_max_<EigensolveMode::NO_VECTORS>, qr_dims.get_grid(), qr_dims.get_block(), kargs_qr, smem_qr, ctx.stream);
->>>>>>> edbba014
 
             if (policy == LaunchPolicy::SYNC) ctx.wait();
             printLastCudaError("Spectrum Ends Failed: ");
@@ -1087,23 +1049,14 @@
             size_t smem_qr = sizeof(device_real_t)*(m+1)*6 + sizeof(device_real_t)*(64)*2;
             size_t smem_eigs = 0;
 
-<<<<<<< HEAD
-            static LaunchDims dims((void*)lanczos_<T>, B.n_atoms*3, smem, B.isomer_capacity);
+
+            static LaunchDims dims((void*)lanczos_<EigensolveMode::ENDS,T>, B.n_atoms*3, smem, B.isomer_capacity);
             static LaunchDims qr_dims((void*)eigensolve_min_max_<EigensolveMode::VECTORS,T>, 64, smem_qr, B.isomer_capacity);
             static LaunchDims eigs_dims((void*)compute_eigenvectors_ends_<T>, B.n_atoms*3, smem_eigs, B.isomer_capacity);
 
-            dims.update_dims((void*)lanczos_<T>, B.n_atoms*3, smem, B.isomer_capacity);
+            dims.update_dims((void*)lanczos_<EigensolveMode::ENDS,T>, B.n_atoms*3, smem, B.isomer_capacity);
             qr_dims.update_dims((void*)eigensolve_min_max_<EigensolveMode::VECTORS,T>, 64, smem_qr, B.isomer_capacity);
             eigs_dims.update_dims((void*)compute_eigenvectors_ends_<T>, B.n_atoms*3, smem_eigs, B.isomer_capacity);
-=======
-            static LaunchDims dims((void*)lanczos_<EigensolveMode::ENDS>, B.n_atoms*3, smem, B.isomer_capacity);
-            static LaunchDims qr_dims((void*)eigensolve_min_max_<EigensolveMode::VECTORS>, 64, smem_qr, B.isomer_capacity);
-            static LaunchDims eigs_dims((void*)compute_eigenvectors_ends_, B.n_atoms*3, smem_eigs, B.isomer_capacity);
-
-            dims.update_dims((void*)lanczos_<EigensolveMode::ENDS>, B.n_atoms*3, smem, B.isomer_capacity);
-            qr_dims.update_dims((void*)eigensolve_min_max_<EigensolveMode::VECTORS>, 64, smem_qr, B.isomer_capacity);
-            eigs_dims.update_dims((void*)compute_eigenvectors_ends_, B.n_atoms*3, smem_eigs, B.isomer_capacity);
->>>>>>> edbba014
             
             //The hessian has 6 degrees of freedom, so in order to find the smallest eigenvalue we must find the 6 eigenvectors corresponding to these lambda=0
             int n_deflate = 0;
@@ -1111,15 +1064,10 @@
             void* kargs_qr[]{(void*)&B, (void*)&Ds[dev], (void*)&Ls[dev], (void*)&Us[dev], (void*)&Qs[dev], (void*)&lambda_mins, (void*)&lambda_maxs, (void*)&EigMinIdxs[dev], (void*)&EigMaxIdxs[dev], (void*)&m};
             void* kargs_eigs[]{(void*)&B, (void*)&Qs[dev], (void*)&Vs[dev], (void*)&eigvect_mins, (void*)&eigvect_maxs, (void*)&EigMinIdxs[dev], (void*)&EigMaxIdxs[dev], (void*)&m};
             //void* kargs_transform[]{(void*)&B, (void*)&Ds[dev], (void*)&Qs[dev], (void*)&Vs[dev], (void*)&Es[dev], (void*)&m, (void*)&n_deflate};
-<<<<<<< HEAD
-            safeCudaKernelCall((void*)lanczos_<T>, dims.get_grid(), dims.get_block(), kargs, smem, ctx.stream);
+
+            safeCudaKernelCall((void*)lanczos_<EigensolveMode::ENDS,T>, dims.get_grid(), dims.get_block(), kargs, smem, ctx.stream);
             safeCudaKernelCall((void*)eigensolve_min_max_<EigensolveMode::VECTORS,T>, qr_dims.get_grid(), qr_dims.get_block(), kargs_qr, smem_qr, ctx.stream);
             safeCudaKernelCall((void*)compute_eigenvectors_ends_<T>, eigs_dims.get_grid(), eigs_dims.get_block(), kargs_eigs, smem_eigs, ctx.stream);
-=======
-            safeCudaKernelCall((void*)lanczos_<EigensolveMode::ENDS>, dims.get_grid(), dims.get_block(), kargs, smem, ctx.stream);
-            safeCudaKernelCall((void*)eigensolve_min_max_<EigensolveMode::VECTORS>, qr_dims.get_grid(), qr_dims.get_block(), kargs_qr, smem_qr, ctx.stream);
-            safeCudaKernelCall((void*)compute_eigenvectors_ends_, eigs_dims.get_grid(), eigs_dims.get_block(), kargs_eigs, smem_eigs, ctx.stream);
->>>>>>> edbba014
 
             if (policy == LaunchPolicy::SYNC) ctx.wait();
             printLastCudaError("Spectrum Ends Failed: ");
