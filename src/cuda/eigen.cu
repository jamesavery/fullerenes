--- conflicted
+++ resolved
@@ -909,19 +909,6 @@
             printLastCudaError("Lambda Max Failed: ");
             //std::cout << "Lambda Max: " << vector(lambda_maxs.data, lambda_maxs.data + B.isomer_capacity) << std::endl;
 
-<<<<<<< HEAD
-            /* for (int i = 0; i < B.isomer_capacity; i++){
-                if (lambda_maxs[i] < numeric_limits<device_real_t>::epsilon()){
-                    std::cout << "Lambda Max is zero for isomer " << i << std::endl;
-                    std::cout << "Diagonals[" << i << "]" << vector(Ds[dev].data + i*m, Ds[dev].data + (i+1)*m) << std::endl;
-                }
-            } */
-            /* for(int i = 0; i < B.isomer_capacity; i++){
-                std::cout << "Diagonals[" << i << vector(Ds[dev].data + i*m, Ds[dev].data + (i+1)*m) << std::endl;
-            } */
-
-=======
->>>>>>> 72fb88a9
         }
 
 
