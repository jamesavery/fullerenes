--- conflicted
+++ resolved
@@ -94,13 +94,10 @@
     size_t isomer_idx = blockIdx.x + offset;
     if (isomer_idx < B.isomer_capacity && B.statuses[isomer_idx] != IsomerStatus::EMPTY){
     NodeNeighbours node_graph = NodeNeighbours(B, isomer_idx); 
-<<<<<<< HEAD
-    coord2dh angles = spherical_projection(B,reinterpret_cast<device_node_t*>(sdata), isomer_idx);
+
+    coord2dh angles = spherical_projection<U,T,K>(B,reinterpret_cast<device_node_t*>(sdata), isomer_idx);
     real_t theta = angles[0]; real_t phi = angles[1];
-=======
-    coord2dh angles = spherical_projection<U,T,K>(B,reinterpret_cast<device_node_t*>(sdata), isomer_idx);
-    hpreal_t theta = angles[0]; real_t phi = angles[1];
->>>>>>> 86e871e6
+
     real_t x = cos(theta)*sin(phi), y = sin(theta)*sin(phi), z = cos(phi);
     coord3d coordinate = {x, y ,z};
 
