#include <cuda.h>
#include <cooperative_groups.h>
#include <cooperative_groups/reduce.h>
#include <cooperative_groups/scan.h>
#include "fullerenes/gpu/kernels.hh"
namespace gpu_kernels{
namespace isomerspace_tutte{
#include "device_includes.cu"
//WIP: Lets try to find some pentagon-pentagon distances
__device__
std::array<device_node_t, 12> multiple_source_shortest_paths(const IsomerBatch& B, device_node_t* distances, const size_t isomer_idx){
   /*  DEVICE_TYPEDEFS;
    
    DeviceCubicGraph FG = DeviceCubicGraph(&B.cubic_neighbours[isomer_idx*blockDim.x*3]);
    node_t outer_face[6]; memset(outer_face, 0, sizeof(node_t)*6); //Do not rely on uninitialized memory it will only be zero on first touch.
    uint8_t Nface = FG.get_face_oriented(0, FG.cubic_neighbours[0],outer_face);
    distances[threadIdx.x] = node_t(NODE_MAX);    
    BLOCK_SYNC
    if (threadIdx.x < Nface)  distances[outer_face[threadIdx.x]] = 0;
    BLOCK_SYNC
    if (threadIdx.x == 0){
        CuDeque<node_t> queue = CuDeque<node_t>(distances + blockDim.x, blockDim.x);
        for (size_t i = 0; i < Nface; i++) queue.push_back(outer_face[i]);
        while (!queue.empty())
        {   
            node_t v = queue.pop_front();
            for (size_t i = 0; i < 3; i++)
            {   
                node_t w = FG.cubic_neighbours[v*3 + i];
                if(distances[w] == NODE_MAX) {
                distances[w] = distances[v]+1;
                queue.push_back(w);
                }
            }
        }
    }
    BLOCK_SYNC
    device_node_t distance = distances[threadIdx.x];
    BLOCK_SYNC
    return distance; */
}


__global__
void tutte_layout_(IsomerBatch B, const size_t iterations){
    DEVICE_TYPEDEFS;
    extern __shared__  hpreal_t sharedmem[];
    clear_cache(sharedmem, Block_Size_Pow_2);
    for (int isomer_idx = blockIdx.x; isomer_idx < B.isomer_capacity; isomer_idx+= gridDim.x){
    if (B.statuses[isomer_idx] != IsomerStatus::EMPTY){
    size_t offset = isomer_idx * blockDim.x;

    DeviceCubicGraph FG(&B.cubic_neighbours[offset*3]); 
    hpreal_t* base_pointer        = sharedmem + Block_Size_Pow_2;
    coord2dh* xys        = reinterpret_cast<coord2dh*>(base_pointer);
    coord2dh* newxys     = reinterpret_cast<coord2dh*>(base_pointer) + blockDim.x;


    node3 ns            = (reinterpret_cast<node3*>(B.cubic_neighbours) + offset)[threadIdx.x];
<<<<<<< HEAD
    xys[threadIdx.x]    = {hpreal_t(0.0), hpreal_t(0.0)};
=======
    xys[threadIdx.x]    = {real_t(0.0), real_t(0.0)};
    //xys[threadIdx.x]    = {real_t(B.xys[offset*2 + threadIdx.x]), real_t(B.xys[offset*2 + threadIdx.x + 1])};
>>>>>>> ce67854b
    node_t outer_face[6];
    node_t outer_face_vertex   = 0;
    uint8_t Nface = FG.get_face_oriented(0,FG.cubic_neighbours[0], outer_face);    
    /* node_t* int_smem = reinterpret_cast<node_t*>(sharedmem);
    uint8_t local_fsize = FG.face_size(threadIdx.x, FG.cubic_neighbours[threadIdx.x*3]);
    node_t is_pentagon = node_t(local_fsize == uint8_t(5) ? 1 : 0);
    ex_scan(int_smem, is_pentagon, blockDim.x);
    if(threadIdx.x > 0 && (int_smem[threadIdx.x] == node_t(1)) && (int_smem[threadIdx.x - 1] == node_t(0))) int_smem[0] = node_t(threadIdx.x - 1);
    BLOCK_SYNC;
    node_t lowest_index_pentagon = int_smem[0];
    uint8_t Nface = FG.get_face_oriented(lowest_index_pentagon, FG.cubic_neighbours[lowest_index_pentagon*3],outer_face);
    BLOCK_SYNC; */ //This code finds the first pentagon and then uses that as the outer face. 
    reinterpret_cast<bool*>(sharedmem)[threadIdx.x] =  false; BLOCK_SYNC;
    if(threadIdx.x < Nface){
      outer_face_vertex = outer_face[threadIdx.x];
      reinterpret_cast<bool*>(sharedmem)[outer_face_vertex] =  true; 
    }
    BLOCK_SYNC;
    bool fixed = reinterpret_cast<bool*>(sharedmem)[threadIdx.x];

    if(threadIdx.x < Nface) xys[outer_face_vertex] = {SIN((hpreal_t)threadIdx.x*(hpreal_t)2.0*hpreal_t(M_PI)/hpreal_t(Nface)),COS((hpreal_t)threadIdx.x*(hpreal_t)2.0*hpreal_t(M_PI)/hpreal_t(Nface))};
    BLOCK_SYNC
    bool converged          = false;
    hpreal_t max_change       = hpreal_t(0.0);
    if(fixed) newxys[threadIdx.x] = xys[threadIdx.x];
    for (size_t i = 0; i < iterations && !converged; i++)
    {   
        max_change = hpreal_t(0.0);
        BLOCK_SYNC
        coord2dh neighbour_sum   = {hpreal_t(0.0),hpreal_t(0.0)};    
        for (uint8_t j = 0; j < 3; j++) neighbour_sum += xys[d_get(ns,j)];

        // Calculate the new position of the point
        if(!fixed) newxys[threadIdx.x] = xys[threadIdx.x]*hpreal_t(0.15) + (neighbour_sum/3)*hpreal_t(0.85);
        hpreal_t neighbour_dist = 0.0f;

        // Calculate the distance between neighbours
        for (uint8_t j = 0; j < 3; j++) neighbour_dist += norm(xys[threadIdx.x] - xys[d_get(ns,j)])/hpreal_t(3);
        
        BLOCK_SYNC
        hpreal_t relative_change = 0.0f;

        // Calculate the relative change
        if (neighbour_dist > (hpreal_t)0.0f && !fixed){ 
            relative_change = norm(xys[threadIdx.x] - newxys[threadIdx.x])/neighbour_dist;
        }

        // Reduce the relative change to find the maximum change
        hpreal_t iteration_max = reduction_max(sharedmem, relative_change);
        if (iteration_max > max_change) max_change = iteration_max;
<<<<<<< HEAD
        converged = max_change <= 100*numeric_limits<hpreal_t>::epsilon();
=======
        converged = max_change <= real_t(5e-4);
>>>>>>> ce67854b
        // Update the position of the point
        xys[threadIdx.x] = newxys[threadIdx.x];
    }
    BLOCK_SYNC;
    (reinterpret_cast<std::array<hpreal_t,2>*>(B.xys) + offset )[threadIdx.x]  =  xys[threadIdx.x];
    }
    }
}

float kernel_time = 0.0;
std::chrono::microseconds time_spent(){
    return std::chrono::microseconds((int) (kernel_time*1000.f));
}

void reset_time(){
    kernel_time = 0.0;
}

cudaError_t tutte_layout(IsomerBatch& B, const size_t max_iterations, const LaunchCtx& ctx, const LaunchPolicy policy){
    cudaSetDevice(B.get_device_id());
    static std::vector<bool> first_call(16, true);
    static cudaEvent_t start[16], stop[16];
    float single_kernel_time = 0.0;
    auto dev = B.get_device_id();
    if(first_call[dev]) {cudaEventCreate(&start[dev]); cudaEventCreate(&stop[dev]);}

    //If launch ploicy is synchronous then wait.
    if(policy == LaunchPolicy::SYNC){ ctx.wait();}
    else if(policy == LaunchPolicy::ASYNC && !first_call[dev]){
        //Records time from previous kernel call
        cudaEventElapsedTime(&single_kernel_time, start[dev], stop[dev]);
        kernel_time += single_kernel_time;
    }
    size_t smem = sizeof(coord2dh)*B.n_atoms*2 + sizeof(device_hpreal_t)*Block_Size_Pow_2;
    static LaunchDims dims((void*)tutte_layout_, B.n_atoms, smem, B.isomer_capacity);
    dims.update_dims((void*)tutte_layout_, B.n_atoms, smem, B.isomer_capacity);
    void* kargs[]{(void*)&B,(void*)&max_iterations};

    cudaEventRecord(start[dev], ctx.stream);
    cudaError_t error = safeCudaKernelCall((void*)tutte_layout_, dims.get_grid(), dims.get_block(), kargs, smem, ctx.stream);  
    cudaEventRecord(stop[dev], ctx.stream);
    
    if(policy == LaunchPolicy::SYNC) {
        ctx.wait();
        cudaEventElapsedTime(&single_kernel_time, start[dev], stop[dev]);
        kernel_time += single_kernel_time;
    }
    printLastCudaError("Tutte: ");
    first_call[dev] = false;
    return error;
}

}}<|MERGE_RESOLUTION|>--- conflicted
+++ resolved
@@ -57,12 +57,9 @@
 
 
     node3 ns            = (reinterpret_cast<node3*>(B.cubic_neighbours) + offset)[threadIdx.x];
-<<<<<<< HEAD
+
     xys[threadIdx.x]    = {hpreal_t(0.0), hpreal_t(0.0)};
-=======
-    xys[threadIdx.x]    = {real_t(0.0), real_t(0.0)};
-    //xys[threadIdx.x]    = {real_t(B.xys[offset*2 + threadIdx.x]), real_t(B.xys[offset*2 + threadIdx.x + 1])};
->>>>>>> ce67854b
+
     node_t outer_face[6];
     node_t outer_face_vertex   = 0;
     uint8_t Nface = FG.get_face_oriented(0,FG.cubic_neighbours[0], outer_face);    
@@ -113,11 +110,9 @@
         // Reduce the relative change to find the maximum change
         hpreal_t iteration_max = reduction_max(sharedmem, relative_change);
         if (iteration_max > max_change) max_change = iteration_max;
-<<<<<<< HEAD
+
         converged = max_change <= 100*numeric_limits<hpreal_t>::epsilon();
-=======
-        converged = max_change <= real_t(5e-4);
->>>>>>> ce67854b
+
         // Update the position of the point
         xys[threadIdx.x] = newxys[threadIdx.x];
     }
