--- conflicted
+++ resolved
@@ -70,11 +70,6 @@
 
     kernel.optimize_batch(N*3);
     kernel.check_batch();
-<<<<<<< HEAD
-    //kernel.to_file(0);
-    //kernel.batch_statistics_to_file();
-    //IsomerspaceForcefield::print_array(reinterpret_cast<IsomerspaceForcefield::coord3d*>(kernel.h_graph.X),N,0);
-=======
     kernel.optimize_batch(N*1);
     kernel.check_batch();
     //kernel.to_file(0);
@@ -83,5 +78,4 @@
         std::cout << i.first << " | " << i.second << "\n";
     }
     
->>>>>>> 9aece5ab
 }