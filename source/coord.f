--- conflicted
+++ resolved
@@ -237,12 +237,8 @@
       IMPLICIT REAL*8 (A-H,O-Z)
       DIMENSION Dist(3,Nmax),diam(Nmax),imirror(Nmax),jmirror(Nmax)
       Data difeps/1.d-6/
-<<<<<<< HEAD
+      kmin=0
       Do i=1,number_vertices
-=======
-      kmin=0
-      Do i=1,M
->>>>>>> 348fd37d
 C     Search for the closest carbon atom to dmirror
       distmin=1.d10
       Do k=1,number_vertices
@@ -2107,12 +2103,8 @@
 
 C   Tutte algorithm for the 3D structure (see pentindex.f):
          write (Iout,1011)
-<<<<<<< HEAD
          g = new_fullerene_graph(Nmax,number_vertices,IDA)
-=======
-         g = new_fullerene_graph(Nmax,MAtom,IDA)
 C   James, program fails after this
->>>>>>> 348fd37d
          call tutte_layout(g,layout2d)
          call spherical_layout(g,Dist)
          write (Iout,1013)
