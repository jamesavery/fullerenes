#ifndef ISOMERSPACE_KERNELS_H
#define ISOMERSPACE_KERNELS_H
#include "fullerenes/gpu/cuda_definitions.h"
#include "fullerenes/gpu/launch_ctx.hh"
#include "fullerenes/gpu/isomer_batch.hh"
#include "launch_ctx.hh"
#include "cu_array.hh"
#include <chrono>

enum ForcefieldType {WIRZ, PEDERSEN, FLATNESS_ENABLED, FLAT_BOND, BOND, ANGLE, DIH, ANGLE_M, ANGLE_P, DIH_A, DIH_M, DIH_P};

namespace gpu_kernels{
    namespace isomerspace_forcefield{
        int optimal_batch_size(const int N, const int device_id = 0);

        //Returns total time spent in kernel in milliseconds. First call is not timed as that would require synchronous execution.
        std::chrono::microseconds time_spent(); 

        //Resets the time spent in kernel to 0
        void reset_time();

        //Uses forcefield optimization to relax the positions of atoms in all isomers of a batch.
        template <ForcefieldType T, BufferType U>
        cudaError_t optimise(IsomerBatch<U>& B, const size_t iterations, const size_t max_iterations, const LaunchCtx& ctx = LaunchCtx(), const LaunchPolicy policy = LaunchPolicy::SYNC);

        template <BufferType U>
        cudaError_t test_fun(IsomerBatch<U>& B, CuArray<float>& output);
    
        //ForcefieldType agnostic functions since the forcefield type doesnt change the way bonds are computed
        //Retrieves all interatomic bond lengths, angles and dihedrals
        template <BufferType U> cudaError_t get_bonds           (const IsomerBatch<U>& B, CuArray<float>& bonds);          //N x M x 3
        template <BufferType U> cudaError_t get_angles          (const IsomerBatch<U>& B, CuArray<float>& angles);         //N x M x 3
        template <BufferType U> cudaError_t get_dihedrals       (const IsomerBatch<U>& B, CuArray<float>& dihedrals);      //N x M x 3


        //MAE = Mean Absolute Error
        //RMSE = Root Mean Squared Error
        //RRMSE = Relative Root Mean Squared Error

        //Stat functions:
        template <ForcefieldType T, BufferType U> cudaError_t get_dihedral_mean   (const IsomerBatch<U>& B, CuArray<float>& dihedral_mean);  //M x 1
        template <ForcefieldType T, BufferType U> cudaError_t get_dihedral_mae    (const IsomerBatch<U>& B, CuArray<float>& dihedral_mae);   //M x 1 
        template <ForcefieldType T, BufferType U> cudaError_t get_dihedral_rmse   (const IsomerBatch<U>& B, CuArray<float>& dihedral_rmse);   //M x 1
        template <ForcefieldType T, BufferType U> cudaError_t get_dihedral_rrmse  (const IsomerBatch<U>& B, CuArray<float>& dihedral_rrmse);  //M x 1
        template <ForcefieldType T, BufferType U> cudaError_t get_dihedral_max    (const IsomerBatch<U>& B, CuArray<float>& dihedral_max);   //M x 1
        template <ForcefieldType T, BufferType U> cudaError_t get_energies        (const IsomerBatch<U>& B, CuArray<float>& energies);       //M x 1

        template <ForcefieldType T, BufferType U> cudaError_t get_energy          (const IsomerBatch<U>& B, CuArray<float>& energy);         //M x 1
        template <ForcefieldType T, BufferType U> cudaError_t get_bond_mean       (const IsomerBatch<U>& B, CuArray<float>& bond_mean);      //M x 1
        template <ForcefieldType T, BufferType U> cudaError_t get_bond_mae        (const IsomerBatch<U>& B, CuArray<float>& bond_mae);       //M x 1
        template <ForcefieldType T, BufferType U> cudaError_t get_bond_rmse       (const IsomerBatch<U>& B, CuArray<float>& bond_rmse);       //M x 1
        template <ForcefieldType T, BufferType U> cudaError_t get_bond_rrmse      (const IsomerBatch<U>& B, CuArray<float>& bond_rrmse);      //M x 1
        template <ForcefieldType T, BufferType U> cudaError_t get_bond_max        (const IsomerBatch<U>& B, CuArray<float>& bond_max);       //M x 1
        template <ForcefieldType T, BufferType U> cudaError_t get_angle_mean      (const IsomerBatch<U>& B, CuArray<float>& angle_mean);     //M x 1
        template <ForcefieldType T, BufferType U> cudaError_t get_angle_mae       (const IsomerBatch<U>& B, CuArray<float>& angle_mae);      //M x 1
        template <ForcefieldType T, BufferType U> cudaError_t get_angle_rmse      (const IsomerBatch<U>& B, CuArray<float>& angle_rms);      //M x 1
        template <ForcefieldType T, BufferType U> cudaError_t get_angle_rrmse     (const IsomerBatch<U>& B, CuArray<float>& angle_rrmse);     //M x 1
        template <ForcefieldType T, BufferType U> cudaError_t get_angle_max       (const IsomerBatch<U>& B, CuArray<float>& angle_max);      //M x 1
        
        template <ForcefieldType T, BufferType U> cudaError_t get_flat_mean       (const IsomerBatch<U>& B, CuArray<float>& flat_mean);      //M x 1
        template <ForcefieldType T, BufferType U> cudaError_t get_flat_max        (const IsomerBatch<U>& B, CuArray<float>& flat_max);      //M x 1
        template <ForcefieldType T, BufferType U> cudaError_t get_flat_rmse       (const IsomerBatch<U>& B, CuArray<float>& flat_rms);      //M x 1
        
        
        template <ForcefieldType T, BufferType U> cudaError_t get_gradient_mean   (const IsomerBatch<U>& B, CuArray<float>& gradient_mean);  //M x 1
        template <ForcefieldType T, BufferType U> cudaError_t get_gradient_norm   (const IsomerBatch<U>& B, CuArray<float>& gradient_norm);  //M x 1
        template <ForcefieldType T, BufferType U> cudaError_t get_gradient_rms    (const IsomerBatch<U>& B, CuArray<float>& gradient_rms);   //M x 1
        template <ForcefieldType T, BufferType U> cudaError_t get_gradient_max    (const IsomerBatch<U>& B, CuArray<float>& gradient_max);   //M x 1

    }

    namespace isomerspace_X0{
        //Returns total time spent in kernel in milliseconds. First call is not timed as that would require synchronous execution.
        std::chrono::microseconds time_spent(); 

        void reset_time(); //Resets time spent in kernel to 0.

        //Uses spherical projection and 'wrapping a sphere' technique to generate starting coordinates in 3D space for a batch of fullerenes.
        template <BufferType U> 
        cudaError_t zero_order_geometry(IsomerBatch<U>& B, const float scalerad, const LaunchCtx& ctx = LaunchCtx(), const LaunchPolicy policy = LaunchPolicy::SYNC);
    }

    namespace isomerspace_tutte{
        //Returns total time spent in kernel in milliseconds. First call is not timed as that would require synchronous execution.
        std::chrono::microseconds time_spent(); 

        void reset_time(); //Resets time spent in kernel to 0.
        //Computes tutte embedding for an entire batch of fullernes.
        template <BufferType U>
        cudaError_t tutte_layout(IsomerBatch<U>& B, const size_t max_iterations = 10000000, const LaunchCtx& ctx = LaunchCtx(), const LaunchPolicy policy = LaunchPolicy::SYNC);
    }

    namespace isomerspace_dual{
        //Returns the optimal batch size for a given number of atoms, for the dualisation kernel.   
        int optimal_batch_size(const int N, const int device_id = 0); 

        int optimal_batch_size_2(const int N, const int device_id = 0);
        
        //Returns total time spent in kernel in milliseconds. First call is not timed as that would require synchronous execution.
        std::chrono::microseconds time_spent(); 

        void reset_time(); //Resets time spent in kernel to 0.
        //Computes the cubic neighbour list from the dual neighbour list
        template <BufferType U>
        cudaError_t dualise(IsomerBatch<U>& B, const LaunchCtx& ctx = LaunchCtx(), const LaunchPolicy policy = LaunchPolicy::SYNC);

        template <BufferType U>
        cudaError_t dualise_2(IsomerBatch<U>& B, const LaunchCtx& ctx = LaunchCtx(), const LaunchPolicy policy = LaunchPolicy::SYNC);

        template <BufferType U>
        void dualise_3(IsomerBatch<U>& B);

        template <BufferType U>
        void dualise_4(IsomerBatch<U>& B);
    }

    namespace isomerspace_eigen{
        template <BufferType U>
        void eigensolve_cusolver(const IsomerBatch<U>& B, const CuArray<device_real_t>& hessians, const CuArray<device_node_t>& cols, CuArray<device_real_t>& eigenvalues, const LaunchCtx& ctx = LaunchCtx(), const LaunchPolicy policy = LaunchPolicy::SYNC);

<<<<<<< HEAD
        template <BufferType U>
        void eigensolve(const IsomerBatch<U>& B, CuArray<device_real_t>& Q, const CuArray<device_real_t>& hessians, const CuArray<device_node_t>& cols, CuArray<device_real_t>& eigenvalues, const LaunchCtx& ctx = LaunchCtx(), const LaunchPolicy policy = LaunchPolicy::SYNC);

        template <BufferType U>
        void spectrum_ends(const IsomerBatch<U>& B, const CuArray<device_real_t>& hessians, const CuArray<device_node_t>& cols, CuArray<device_real_t>& lambda_mins, CuArray<device_real_t>& lambda_maxs, int m_lanczos=40, const LaunchCtx& ctx = LaunchCtx(), const LaunchPolicy policy = LaunchPolicy::SYNC);
        template <BufferType U>
        void spectrum_ends(const IsomerBatch<U>& B, const CuArray<device_real_t>& hessians, const CuArray<device_node_t>& cols, CuArray<device_real_t>& lambda_mins, CuArray<device_real_t>& lambda_maxs, CuArray<device_real_t>& eigvect_mins, CuArray<device_real_t>& eigvect_maxs, int m_lanczos=40, const LaunchCtx& ctx = LaunchCtx(), const LaunchPolicy policy = LaunchPolicy::SYNC);
=======
        //Compute the full spectrum and eigenvectors of the hessian matrix for a batch of fullerenes.
        void eigensolve(const IsomerBatch& B, CuArray<device_real_t>& Q, const CuArray<device_real_t>& hessians, const CuArray<device_node_t>& cols, CuArray<device_real_t>& eigenvalues, const LaunchCtx& ctx = LaunchCtx(), const LaunchPolicy policy = LaunchPolicy::SYNC);

        //Compute the full spectrum of the hessian matrix for a batch of fullerenes.
        void eigensolve(const IsomerBatch& B, const CuArray<device_real_t>& hessians, const CuArray<device_node_t>& cols, CuArray<device_real_t>& eigenvalues, const LaunchCtx& ctx = LaunchCtx(), const LaunchPolicy policy = LaunchPolicy::SYNC);

        //Computes the smallest and largest eigenvalues of the hessian matrix for a batch of fullerenes.
        void spectrum_ends(const IsomerBatch& B, const CuArray<device_real_t>& hessians, const CuArray<device_node_t>& cols, CuArray<device_real_t>& lambda_mins, CuArray<device_real_t>& lambda_maxs, int m_lanczos=40, const LaunchCtx& ctx = LaunchCtx(), const LaunchPolicy policy = LaunchPolicy::SYNC);
        
        //Computes the smallest and largest eigenvalues and corresponding eigenvectors of the hessian matrix for a batch of fullerenes.
        void spectrum_ends(const IsomerBatch& B, const CuArray<device_real_t>& hessians, const CuArray<device_node_t>& cols, CuArray<device_real_t>& lambda_mins, CuArray<device_real_t>& lambda_maxs, CuArray<device_real_t>& eigvect_mins, CuArray<device_real_t>& eigvect_maxs, int m_lanczos=40, const LaunchCtx& ctx = LaunchCtx(), const LaunchPolicy policy = LaunchPolicy::SYNC);
>>>>>>> edbba014
    }

    namespace isomerspace_hessian{
        template <ForcefieldType T, BufferType U>
        cudaError_t compute_hessians(const IsomerBatch<U>& B, CuArray<device_real_t>& hessians, CuArray<device_node_t>& cols, const LaunchCtx& ctx = LaunchCtx(), const LaunchPolicy policy = LaunchPolicy::SYNC);
        template <ForcefieldType T, BufferType U>
        cudaError_t compute_hessians_fd(const IsomerBatch<U>& B, CuArray<device_real_t>& hessians, CuArray<device_node_t>& cols, const float rel_delta = 1e-5, const LaunchCtx& ctx = LaunchCtx(), const LaunchPolicy policy = LaunchPolicy::SYNC);
    }

    namespace isomerspace_properties{

        //Computes the volume of each molecule in the batch. See sequential code in polyhedron.cc
        template <BufferType U>
        cudaError_t volume_divergences(const IsomerBatch<U>& B, CuArray<device_real_t>& volumes, const LaunchCtx& ctx = LaunchCtx(), const LaunchPolicy policy = LaunchPolicy::SYNC);

        //Computes the surface area of each molecule in the batch. See sequential code in polyhedron.cc
        template <BufferType U>
        cudaError_t surface_areas(const IsomerBatch<U>& B, CuArray<device_real_t>& surface_areas, const LaunchCtx& ctx = LaunchCtx(), const LaunchPolicy policy = LaunchPolicy::SYNC);

      //Computes the moments of inertia (eigenvalues to the moment of inertia matrix)
        template <BufferType U>
        cudaError_t moments_of_inertia(const IsomerBatch<U>& B, CuArray<device_real_t>& lambdas, const LaunchCtx& ctx = LaunchCtx(), const LaunchPolicy policy = LaunchPolicy::SYNC);      
      //Computes the best elipsoid fit for each molecule in the batch and returns the eccentricities of the ellipsoids.
        template <BufferType U>
        cudaError_t eccentricities(const IsomerBatch<U>& B, CuArray<device_real_t>& eccentricities, const LaunchCtx& ctx = LaunchCtx(), const LaunchPolicy policy = LaunchPolicy::SYNC);

        //Moves coordinates to the centre of mass of the molecule and aligns the molecule to the principal axes of inertia. See sequential code in polyhedron.cc
        template <BufferType U>
        cudaError_t transform_coordinates(IsomerBatch<U>& B, const LaunchCtx& ctx = LaunchCtx(), const LaunchPolicy policy = LaunchPolicy::SYNC);

        //cudaError_t debug_function(const IsomerBatch<U>& B, CuArray<double>& eigenvalues, CuArray<double>& eigenvectors, CuArray<double>& inertia_matrices, CuArray<double>& orthogonality, const LaunchCtx& ctx = LaunchCtx(), const LaunchPolicy policy = LaunchPolicy::SYNC);
        template <BufferType U>
        cudaError_t debug_function(const IsomerBatch<U>& B, CuArray<device_real_t>& eigenvalues, CuArray<device_real_t>& eigenvectors, CuArray<device_real_t>& inertia_matrices, CuArray<device_real_t>& orthogonality, const LaunchCtx& ctx = LaunchCtx(), const LaunchPolicy policy = LaunchPolicy::SYNC);
    }
}
#endif<|MERGE_RESOLUTION|>--- conflicted
+++ resolved
@@ -118,27 +118,17 @@
         template <BufferType U>
         void eigensolve_cusolver(const IsomerBatch<U>& B, const CuArray<device_real_t>& hessians, const CuArray<device_node_t>& cols, CuArray<device_real_t>& eigenvalues, const LaunchCtx& ctx = LaunchCtx(), const LaunchPolicy policy = LaunchPolicy::SYNC);
 
-<<<<<<< HEAD
-        template <BufferType U>
+        template <BufferType U>        //Compute the full spectrum and eigenvectors of the hessian matrix for a batch of fullerenes.
         void eigensolve(const IsomerBatch<U>& B, CuArray<device_real_t>& Q, const CuArray<device_real_t>& hessians, const CuArray<device_node_t>& cols, CuArray<device_real_t>& eigenvalues, const LaunchCtx& ctx = LaunchCtx(), const LaunchPolicy policy = LaunchPolicy::SYNC);
-
-        template <BufferType U>
+        
+        template <BufferType U>        //Compute the full spectrum of the hessian matrix for a batch of fullerenes.
+        void eigensolve(const IsomerBatch<U>& B, const CuArray<device_real_t>& hessians, const CuArray<device_node_t>& cols, CuArray<device_real_t>& eigenvalues, const LaunchCtx& ctx = LaunchCtx(), const LaunchPolicy policy = LaunchPolicy::SYNC);  
+      
+        template <BufferType U>         //Computes the smallest and largest eigenvalues of the hessian matrix for a batch of fullerenes.
         void spectrum_ends(const IsomerBatch<U>& B, const CuArray<device_real_t>& hessians, const CuArray<device_node_t>& cols, CuArray<device_real_t>& lambda_mins, CuArray<device_real_t>& lambda_maxs, int m_lanczos=40, const LaunchCtx& ctx = LaunchCtx(), const LaunchPolicy policy = LaunchPolicy::SYNC);
-        template <BufferType U>
+      
+        template <BufferType U>        //Computes the smallest and largest eigenvalues and corresponding eigenvectors of the hessian matrix for a batch of fullerenes.
         void spectrum_ends(const IsomerBatch<U>& B, const CuArray<device_real_t>& hessians, const CuArray<device_node_t>& cols, CuArray<device_real_t>& lambda_mins, CuArray<device_real_t>& lambda_maxs, CuArray<device_real_t>& eigvect_mins, CuArray<device_real_t>& eigvect_maxs, int m_lanczos=40, const LaunchCtx& ctx = LaunchCtx(), const LaunchPolicy policy = LaunchPolicy::SYNC);
-=======
-        //Compute the full spectrum and eigenvectors of the hessian matrix for a batch of fullerenes.
-        void eigensolve(const IsomerBatch& B, CuArray<device_real_t>& Q, const CuArray<device_real_t>& hessians, const CuArray<device_node_t>& cols, CuArray<device_real_t>& eigenvalues, const LaunchCtx& ctx = LaunchCtx(), const LaunchPolicy policy = LaunchPolicy::SYNC);
-
-        //Compute the full spectrum of the hessian matrix for a batch of fullerenes.
-        void eigensolve(const IsomerBatch& B, const CuArray<device_real_t>& hessians, const CuArray<device_node_t>& cols, CuArray<device_real_t>& eigenvalues, const LaunchCtx& ctx = LaunchCtx(), const LaunchPolicy policy = LaunchPolicy::SYNC);
-
-        //Computes the smallest and largest eigenvalues of the hessian matrix for a batch of fullerenes.
-        void spectrum_ends(const IsomerBatch& B, const CuArray<device_real_t>& hessians, const CuArray<device_node_t>& cols, CuArray<device_real_t>& lambda_mins, CuArray<device_real_t>& lambda_maxs, int m_lanczos=40, const LaunchCtx& ctx = LaunchCtx(), const LaunchPolicy policy = LaunchPolicy::SYNC);
-        
-        //Computes the smallest and largest eigenvalues and corresponding eigenvectors of the hessian matrix for a batch of fullerenes.
-        void spectrum_ends(const IsomerBatch& B, const CuArray<device_real_t>& hessians, const CuArray<device_node_t>& cols, CuArray<device_real_t>& lambda_mins, CuArray<device_real_t>& lambda_maxs, CuArray<device_real_t>& eigvect_mins, CuArray<device_real_t>& eigvect_maxs, int m_lanczos=40, const LaunchCtx& ctx = LaunchCtx(), const LaunchPolicy policy = LaunchPolicy::SYNC);
->>>>>>> edbba014
     }
 
     namespace isomerspace_hessian{
