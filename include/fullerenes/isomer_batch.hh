--- conflicted
+++ resolved
@@ -31,11 +31,7 @@
     size_t n_faces = 0;
     size_t n_isomers = 0;
     float* X;
-<<<<<<< HEAD
     float* xys;
-=======
-    device_real_t* xys;
->>>>>>> 564d8233
 
     device_node_t* cubic_neighbours;
     device_node_t* dual_neighbours;
