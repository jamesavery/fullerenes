--- conflicted
+++ resolved
@@ -383,10 +383,7 @@
     s << "\\node[vertex] (\\name) at \\place {"<<(number_vertices?"\\lbl":"")<<"};\n";
   }
 
-<<<<<<< HEAD
-=======
   set<edge_t> edge_set = undirected_edges();
->>>>>>> 0cc99b7a
 
   for(set<edge_t>::const_iterator e(edge_set.begin()); e!=edge_set.end();){
     s << "\\foreach \\u/\\v in {";
