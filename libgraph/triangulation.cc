--- conflicted
+++ resolved
@@ -606,14 +606,8 @@
       if(neighbours[u].size() == fewest_face.first) node_starts.push_back(u);
     //cerr << node_starts << endl;
   }
-<<<<<<< HEAD
   else 
     for(node_t u=0;u<N;u++) node_starts.push_back(u);
-=======
-  else
-    for(node_t u=0;u<N;u++)
-      if(neighbours[u].size() != 6) node_starts.push_back(u);
->>>>>>> e2b10f2e
 
   vector<int> spiral_tmp(N),permutation_tmp(N);
   jumplist_t jumps_tmp;
@@ -684,7 +678,7 @@
       }
     }
   }
-
+  
   if(spiral.size()!=N) return false;
 
   return true;
