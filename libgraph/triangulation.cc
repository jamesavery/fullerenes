#include "triangulation.hh"

pair<node_t,node_t> Triangulation::adjacent_tris(const edge_t& e) const
{
  const node_t &u(e.first), &v(e.second);
  const vector<node_t>& nv(neighbours[v]);

  pair<node_t,node_t> tris;

  for(int i=0, t=0;i<nv.size();i++){
    const node_t& w(nv[i]);
    const vector<node_t>& nw(neighbours[w]);
    for(int j=0;j<nw.size();j++)
      if(nw[j] == u) {
	//	printf("%d/%d: %d->%d->%d\n",i,t,u,v,w);
	t++;
	if(t == 1)  tris.first  = w;
	else if(t==2) tris.second = w;
	else {
	  fprintf(stderr,"Triangulation is not orientable, edge %d--%d part of more than two faces.\n",u,v);
	  cerr << "edges = " << edge_set << ";\n";
	  abort();
	}
      }
  }
  return tris;
}

vector<tri_t> Triangulation::compute_faces() const // non-oriented triangles
{
  set<tri_t> triangles;

  int i=0;
  for(set<edge_t>::const_iterator e(edge_set.begin()); e!=edge_set.end(); e++,i++){
    pair<node_t,node_t> t(adjacent_tris(*e));
    triangles.insert(tri_t(e->first,e->second,t.first).sorted());
    triangles.insert(tri_t(e->first,e->second,t.second).sorted());
  }
  return vector<tri_t>(triangles.begin(),triangles.end());
}

vector<tri_t> Triangulation::compute_faces_oriented() const 
{
  vector<tri_t> faces;
  map<dedge_t,bool> dedge_done;

  for(node_t u=0;u<N;u++){
    const vector<node_t>& nu(neighbours[u]);
    for(int i=0;i<nu.size();i++){
      const node_t &v(nu[i]);
      dedge_t uv(u,v);
      if(!dedge_done[uv]){
	node_t w = nextCW.find(uv)->second;
	faces.push_back(tri_t(u,v,w));
	dedge_done[uv] = true;
	dedge_done[dedge_t(v,w)] = true;
	dedge_done[dedge_t(w,u)] = true;
      }
    }
  }
  return faces;
}

void Triangulation::orient_neighbours()
{
  vector<tri_t> faces(compute_faces());
  orient_triangulation(faces);

  for(int i=0;i<faces.size();i++){
    const tri_t& t(faces[i]);
    nextCW[dedge_t(t[0],t[1])] = t[2];
    nextCW[dedge_t(t[1],t[2])] = t[0];
    nextCW[dedge_t(t[2],t[0])] = t[1];
  }

  for(node_t u=0;u<N;u++){
    int d = neighbours[u].size();

    node_t v = neighbours[u][0]; 
    for(int i=1;i<d;i++){
      node_t w = nextCW[dedge_t(u,v)];
      neighbours[u][i] = w;
      v = w;
    }
  }
}


void wg_connect_backward(set<edge_t> &edge_set, list<pair<node_t, int> > &ov)
{
  list< pair<node_t,int> >::iterator second_last(ov.end());
  --second_last;
  --second_last;

  edge_set.insert(edge_t(ov.back().first, second_last->first));
  --ov.back().second;
  --(second_last->second);//decrement the last but one entry
}

void wg_connect_forward(set<edge_t> &edge_set, list<pair<node_t, int> > &ov)
{
  edge_set.insert(edge_t(ov.back().first, ov.front().first));
  --ov.back().second;
  --ov.front().second;
}

// // debug only (do not remove, please [lukas])
// void pdp(list<pair<int,int> > &open_valencies){
//   for(list<pair<int,int> >::iterator it(open_valencies.begin()); it!= open_valencies.end(); ++it){
//      cout << it->first << ": " << it->second << endl;
//   }
// }


// Takes full spiral string, e.g. 566764366348665
// where the degrees are between 3 and 8 (or anything larger, really)
Triangulation::Triangulation(const vector<int>& spiral_string, const jumplist_t& j): PlanarGraph()
{
  jumplist_t jumps = j; // we need a local copy to remove elements
  N = spiral_string.size();

  set<edge_t> edge_set;

  // open_valencies is a list with one entry per node that has been added to
  // the spiral but is not fully saturated yet.  The entry contains the number
  // of the node and the number of open valencies
  list<pair<int,int> > open_valencies;

  // set up first two nodes
  open_valencies.push_back(make_pair(0,spiral_string[0]));
  open_valencies.push_back(make_pair(1,spiral_string[1]));
  //connect first two faces
  wg_connect_backward(edge_set, open_valencies);

  //iterate over atoms
  //k=0, k=1 have been done already
  // omet the last one because it requires special treatment
  for (int k=2; k<N-1; ++k){
//    cout << "k: " << k << endl;

    if(jumps.size() != 0 && k == jumps.front().first){
      // perform cyclic shift on open_valencies
      for(int i = jumps.front().second; i>0; --i){ // 0 is no jump
        open_valencies.push_back(open_valencies.front());
        open_valencies.pop_front();
      }
      jumps.pop_front();
    }

    // add node to spiral
    open_valencies.push_back(make_pair(k,spiral_string[k]));

    // connect k to k-1
    wg_connect_backward(edge_set, open_valencies);

    // connect k to k-2, etc
    wg_connect_forward(edge_set, open_valencies);

    // do the remaining connect forwards
    while(open_valencies.front().second==0){
      open_valencies.pop_front();
      wg_connect_forward(edge_set, open_valencies);
    }
    // do the remaining connect backwards //not neat but the most simple way to emulate 'while second_last->second==0) ...'
    while(true){
      list<pair<int,int> >::iterator second_last(open_valencies.end());
      --second_last;
      --second_last;
      if(second_last->second==0){
        open_valencies.erase(second_last);
        wg_connect_backward(edge_set, open_valencies);
      } else break;
      
    }
//    pdp(open_valencies);

    if (open_valencies.back().second == 0){//the current atom is saturated (which may only happen for the last one)
      cout << "Cage closed but faces left (or otherwise invalid spiral)" << endl;
      abort();
    }
   
  }//iterate over atoms

  // make sure we left the spiral in a sane state
  // open_valencies must be either spiral.back() times '1' at this stage
  if(open_valencies.size() != spiral_string.back()){
    cout << "Cage not closed but no faces left (or otherwise invalid spiral), wrong number of faces left" << endl;
    abort();
  }
  for(list<pair<int,int> >::iterator it = open_valencies.begin(); it!=open_valencies.end(); ++it){
    if(it->second!=1){
      cout << "Cage not closed but no faces left (or otherwise invalid spiral), more than one valency left for at least one face" << endl;
    abort();
    }
  }

  // add last node to spiral // the name of the last node is N -1 (because it's the last one)
  open_valencies.push_back(make_pair(N-1,spiral_string[N-1]));

  for(int i=0; i<spiral_string.back(); ++i){
    wg_connect_forward(edge_set, open_valencies);
    open_valencies.pop_front();
  }

  *this = Triangulation(PlanarGraph(edge_set));
//  FIXME is there any update_from ... required?
}

<<<<<<< HEAD

// *********************************************************************
//			     SPIRAL STUFF
// *********************************************************************
// gpi is for 'get pentagon indices'
inline void gpi_connect_forward(list<pair<int,int> > &open_valencies){
  --open_valencies.back().second;
  --open_valencies.front().second;
}

inline void gpi_connect_backward(list<pair<int,int> > &open_valencies){
  list<pair<int,int> >::iterator second_last(open_valencies.end());
  second_last--;
  second_last--;

  --open_valencies.back().second;
  --second_last->second;//decrement the last but one entry
}

inline void gpi_remove_node(const int i, PlanarGraph &remaining_graph, set<int> &remaining_nodes, vector<int> &deleted_neighbours){
  remaining_nodes.erase(i);
  //remove i from all neighbour lists and erase all neighbours from the i-list
  for(vector<int>::iterator it = remaining_graph.neighbours[i].begin(); it != remaining_graph.neighbours[i].end(); ++it){
    remaining_graph.neighbours[*it].erase(find(remaining_graph.neighbours[*it].begin(),remaining_graph.neighbours[*it].end(),i));
  }
  deleted_neighbours = remaining_graph.neighbours[i];
  remaining_graph.neighbours[i].clear();
}

// jumps start to count at 0
// perform a general spiral search and return the spiral and the jump positions + their length
void Triangulation::get_spiral(const node_t f1, const node_t f2, const node_t f3, vector<int> &spiral, jumplist_t& jumps, bool general) const {

  //this routine expects empty containers pentagon_indices and jumps.  we make sure they *are* empty
  spiral.clear();
  jumps.clear();

  // remaining_graph is the graph that consists of all nodes that haven't been
  // added to the graph yet
  Triangulation remaining_graph(*this);
  // all the nodes that haven't been added yet, not ordered and starting at 0
  set<node_t> remaining_nodes;

  // valencies is a list of length N and contains the valencies of each node
  vector<node_t> valencies(N, 0);  
  // open_valencies is a list with one entry per node that has been added to
  // the spiral but is not fully saturated yet.  The entry contains the number
  // of the node and the number of open valencies
  list<pair<node_t,int> > open_valencies;
  // a backup of the neighbours of he current node ... required in case of a
  // jump
  vector<int> deleted_neighbours_bak;

  //the current jumping state
  int x=0;

  //init of the valency-list and the set of nodes in the remaining graph
  for(int i=0; i!=remaining_graph.N; ++i){
    valencies[i] = remaining_graph.neighbours[i].size();
    //cout << i << ": " << valencies[i]<< endl;
    remaining_nodes.insert(i);
  }

  //check if starting nodes share a face
  if(edge_set.find(edge_t(f1,f2)) == edge_set.end() ||
     edge_set.find(edge_t(f1,f3)) == edge_set.end() ||
     edge_set.find(edge_t(f2,f3)) == edge_set.end()){
    cerr << "The requested nodes are not connected.  Aborting ..." << endl;
    abort();
  }

  // add the first three (defining) nodes
  // first node
  spiral.push_back(valencies[f1]);
  gpi_remove_node(f1, remaining_graph, remaining_nodes, deleted_neighbours_bak);
  open_valencies.push_back(make_pair(f1,valencies[f1]));

  // second node
  spiral.push_back(valencies[f2]);
  gpi_remove_node(f2, remaining_graph, remaining_nodes, deleted_neighbours_bak);
  open_valencies.push_back(make_pair(f2,valencies[f2]));
  gpi_connect_backward(open_valencies);

  // third node
  spiral.push_back(valencies[f3]);
  gpi_remove_node(f3, remaining_graph, remaining_nodes, deleted_neighbours_bak);
  open_valencies.push_back(make_pair(f3,valencies[f3]));
  gpi_connect_backward(open_valencies);
  gpi_connect_forward(open_valencies);

  // iterate over all nodes (of the initial graph) but not by their respective number
  // starting at 3 because we added 3 already
  for(int i=3; i<N-1; ++i){

    list<pair<int,int> > open_valencies_bak(open_valencies);

    // find *the* node in *this (not the remaining_graph), that is connected to open_valencies.back() und open_valencies.front()
    // we can't search in the remaining_graph because there are some edges deleted already
    set<int>::iterator j=remaining_nodes.begin();
    node_t u = open_valencies.back().first, w = open_valencies.front().first;
    for( ; j!=remaining_nodes.end(); ++j){
      if(edge_set.find(edge_t(u,*j)) != edge_set.end() &&
         edge_set.find(edge_t(w,*j)) != edge_set.end()) break;
    }
    // there is allways a node to be added next
    // even in the non-general spiral fails should be caught in the connectedness test
    assert(j!=remaining_nodes.end());

    spiral.push_back(valencies[*j]);
    open_valencies.push_back(make_pair(*j,valencies[*j]));
    gpi_connect_backward(open_valencies);
    gpi_connect_forward(open_valencies);

    // there are three positions in open_valencies that can be 0---one shouldn't happen, the other two cases require interaction.
    while(open_valencies.front().second==0){
      open_valencies.pop_front();
      gpi_connect_forward(open_valencies);
    }
    while(true){
      list<pair<int,int> >::iterator second_last(open_valencies.end());
      second_last--;
      second_last--;
      
      if(second_last->second==0){
        open_valencies.erase(second_last);
        gpi_connect_backward(open_valencies);
      }
      else break;
    }
//    assert(open_valencies.back().second!=0);//i.e., the spiral is stuck. This can only happen if the spiral missed a jump

    node_t v = *j;
    //remove all edges of which *j is part from the remaining graph
    gpi_remove_node(v, remaining_graph, remaining_nodes, deleted_neighbours_bak);

    bool is_connected = remaining_graph.is_connected(remaining_nodes);
    if(!general && !is_connected){//failing spiral
      spiral.front() = INT_MAX; // as an error code tht behaves correctly with respect to lexicographical sorting
      return; //FIXME is return correct?
    }
    else if(general && !is_connected){//further cyclic rotation required
      //revert the last operations
      remaining_nodes.insert(v);
      spiral.pop_back();
      open_valencies = open_valencies_bak;
      remaining_graph.neighbours[v] = deleted_neighbours_bak;
      for(vector<node_t>::iterator it = remaining_graph.neighbours[v].begin(); it != remaining_graph.neighbours[v].end(); ++it){
        remaining_graph.neighbours[*it].push_back(v);
      }
      //perform cyclic shift on open_valencies
      open_valencies.push_back(open_valencies.front());
      open_valencies.pop_front();
      //there was no atom added, so 'i' must not be incremented
      --i;
      ++x;
    }
    else if(general && x!=0 && is_connected){//end of cyclic rotation
      jumps.push_back(make_pair(i,x));
      x=0;
    }
  }

  // make sure we left the loop in a sane state
  // this probably requires some proper error handling thow and catch and so on ...
  assert(remaining_nodes.size() == 1);
  const int last_valency = valencies[*remaining_nodes.begin()];
  assert(open_valencies.size() == last_valency);
  for(list<pair<int,int> >::const_iterator it=open_valencies.begin(); it!=open_valencies.end(); ++it){
    assert(it->second == 1);
  }
  spiral.push_back(last_valency);
 
}


// perform the canonical general spiral search and the spiral and the jump positions + their length
void Triangulation::get_canonical_spiral(vector<int> &spiral, jumplist_t &jumps, bool general) const {

//  vector<int> pentagon_indices_tmp;
  vector<int> spiral_tmp(1,INT_MAX); // so it gets overwritten
  jumplist_t jumps_tmp;
  
  vector<face_t> faces(compute_faces_flat(3));

//  cout << "generating all spirals ";

  for(int i=0; i<faces.size(); i++){
    int permutations[6][3] = {{0,1,2},{0,2,1},{1,0,2},{1,2,0},{2,0,1},{2,1,0}};
    const face_t& f = faces[i];
    for(int j=0; j<6; j++){

      int f1 = f[permutations[j][0]], f2 = f[permutations[j][1]], f3 = f[permutations[j][2]];

      get_spiral(f1, f2, f3, spiral_tmp, jumps_tmp, general);

      // store the shortest / lexicographically smallest (general) spiral
      if(jumps_tmp.size() < jumps.size() || 
		(jumps_tmp.size() == jumps.size() && lexicographical_compare(jumps.begin(), jumps.end(), jumps_tmp.begin(), jumps_tmp.end())) ||
		(jumps_tmp.size() == jumps.size() && jumps == jumps_tmp &&
          lexicographical_compare(spiral.begin(), spiral.end(), spiral_tmp.begin(), spiral_tmp.end()))){
		jumps = jumps_tmp;
		spiral = spiral_tmp;
      }
    }
  }

//  cout << "got spiral, size: " << spiral.size() << endl;
//  cout << "got spiral: " << spiral << endl;

//  cout << "got jumps, size: " << jumps.size() << endl;
//  cout << "got jumps: " << jumps << endl;

}


void FullereneDual::get_canonical_fullerene_rspi(vector<int>& rspi, jumplist_t& jumps, bool general) const {

  rspi.clear();
  vector<int> spiral;
  get_canonical_spiral(spiral, jumps, general);

  int i=0;
  vector<int>::const_iterator it=spiral.begin();
  for(; it!=spiral.end(); ++it,++i){
    if(*it==5){
      rspi.push_back(i);
    }
  }
}

=======
PlanarGraph Triangulation::dual_graph() const {
  //  assert(is_consistently_oriented());
  IDCounter<tri_t> tri_numbers;
  vector<tri_t> triangles(compute_faces());

  for(int i=0;i<triangles.size();i++) tri_numbers.insert(triangles[i].sorted());

  neighbours_t A(triangles.size(),vector<node_t>(3));

  for(node_t U=0;U<triangles.size();U++){
    const tri_t& t(triangles[U]);
    
    for(int i=0;i<3;i++){
      const node_t& u(t[i]), v(t[(i+1)%3]);
      node_t w(nextCW.find(dedge_t(u,v))->second);      

      A[U][i] = tri_numbers(tri_t(u,v,w).sorted());

      if(A[U][i] < 0){
	cerr << "Triangle " << tri_t(u,v,w).sorted() << " (opposite " << t << ") not found!\n";
	abort();
      }
    }
  }
  return PlanarGraph(Graph(A));
};
>>>>>>> ebf9ee21
<|MERGE_RESOLUTION|>--- conflicted
+++ resolved
@@ -61,6 +61,7 @@
   return faces;
 }
 
+
 void Triangulation::orient_neighbours()
 {
   vector<tri_t> faces(compute_faces());
@@ -84,6 +85,34 @@
     }
   }
 }
+
+
+PlanarGraph Triangulation::dual_graph() const {
+  //  assert(is_consistently_oriented());
+  IDCounter<tri_t> tri_numbers;
+  vector<tri_t> triangles(compute_faces());
+
+  for(int i=0;i<triangles.size();i++) tri_numbers.insert(triangles[i].sorted());
+
+  neighbours_t A(triangles.size(),vector<node_t>(3));
+
+  for(node_t U=0;U<triangles.size();U++){
+    const tri_t& t(triangles[U]);
+    
+    for(int i=0;i<3;i++){
+      const node_t& u(t[i]), v(t[(i+1)%3]);
+      node_t w(nextCW.find(dedge_t(u,v))->second);      
+
+      A[U][i] = tri_numbers(tri_t(u,v,w).sorted());
+
+      if(A[U][i] < 0){
+	cerr << "Triangle " << tri_t(u,v,w).sorted() << " (opposite " << t << ") not found!\n";
+	abort();
+      }
+    }
+  }
+  return PlanarGraph(Graph(A));
+};
 
 
 void wg_connect_backward(set<edge_t> &edge_set, list<pair<node_t, int> > &ov)
@@ -206,7 +235,6 @@
 //  FIXME is there any update_from ... required?
 }
 
-<<<<<<< HEAD
 
 // *********************************************************************
 //			     SPIRAL STUFF
@@ -437,31 +465,3 @@
   }
 }
 
-=======
-PlanarGraph Triangulation::dual_graph() const {
-  //  assert(is_consistently_oriented());
-  IDCounter<tri_t> tri_numbers;
-  vector<tri_t> triangles(compute_faces());
-
-  for(int i=0;i<triangles.size();i++) tri_numbers.insert(triangles[i].sorted());
-
-  neighbours_t A(triangles.size(),vector<node_t>(3));
-
-  for(node_t U=0;U<triangles.size();U++){
-    const tri_t& t(triangles[U]);
-    
-    for(int i=0;i<3;i++){
-      const node_t& u(t[i]), v(t[(i+1)%3]);
-      node_t w(nextCW.find(dedge_t(u,v))->second);      
-
-      A[U][i] = tri_numbers(tri_t(u,v,w).sorted());
-
-      if(A[U][i] < 0){
-	cerr << "Triangle " << tri_t(u,v,w).sorted() << " (opposite " << t << ") not found!\n";
-	abort();
-      }
-    }
-  }
-  return PlanarGraph(Graph(A));
-};
->>>>>>> ebf9ee21
