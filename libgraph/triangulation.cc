#include "triangulation.hh"

pair<node_t,node_t> Triangulation::adjacent_tris(const edge_t& e) const
{
  const node_t &u(e.first), &v(e.second);
  const vector<node_t>& nv(neighbours[v]);

  pair<node_t,node_t> tris;

  for(int i=0, t=0;i<nv.size();i++){
    const node_t& w(nv[i]);
    const vector<node_t>& nw(neighbours[w]);
    for(int j=0;j<nw.size();j++)
      if(nw[j] == u) {
	//	printf("%d/%d: %d->%d->%d\n",i,t,u,v,w);
	t++;
	if(t == 1)  tris.first  = w;
	else if(t==2) tris.second = w;
	else {
	  fprintf(stderr,"Triangulation is not orientable, edge %d--%d part of more than two faces.\n",u,v);
	  cerr << "edges = " << edge_set << ";\n";
	  abort();
	}
      }
  }
  return tris;
}

vector<tri_t> Triangulation::compute_faces() const // non-oriented triangles
{
  set<tri_t> triangles;

  int i=0;
  for(set<edge_t>::const_iterator e(edge_set.begin()); e!=edge_set.end(); e++,i++){
    pair<node_t,node_t> t(adjacent_tris(*e));
    triangles.insert(tri_t(e->first,e->second,t.first).sorted());
    triangles.insert(tri_t(e->first,e->second,t.second).sorted());
  }
  return vector<tri_t>(triangles.begin(),triangles.end());
}

<<<<<<< HEAD
=======
vector<tri_t> Triangulation::compute_faces_oriented() const 
{
  vector<tri_t> faces;
  map<dedge_t,bool> dedge_done;

  for(node_t u=0;u<N;u++){
    const vector<node_t>& nu(neighbours[u]);
    for(int i=0;i<nu.size();i++){
      const node_t &v(nu[i]);
      dedge_t uv(u,v);
      if(!dedge_done[uv]){
	node_t w = nextCW.find(uv)->second;
	faces.push_back(tri_t(u,v,w));
	dedge_done[uv] = true;
	dedge_done[dedge_t(v,w)] = true;
	dedge_done[dedge_t(w,u)] = true;
      }
    }
  }
  return faces;
}


>>>>>>> 50ea7eaa
void Triangulation::orient_neighbours()
{
  map<dedge_t,node_t> next;

  for(int i=0;i<triangles.size();i++){
    const tri_t& t(triangles[i]);
    next[dedge_t(t[0],t[1])] = t[2];
    next[dedge_t(t[1],t[2])] = t[0];
    next[dedge_t(t[2],t[0])] = t[1];
  }

  for(node_t u=0;u<N;u++){
    int d = neighbours[u].size();

    node_t v = neighbours[u][0]; 
    for(int i=1;i<d;i++){
      node_t w = next[dedge_t(u,v)];
      neighbours[u][i] = w;
      v = w;
    }
  }
}

node_t Triangulation::nextCW(const dedge_t& uv) const
{
  const node_t &u(uv.first), &v(uv.second);
  const vector<node_t>& nv(neighbours[v]);

  for(int j=0;j<nv.size(); j++) if(nv[j] == u) return nv[(j+1)%nv.size()];

  return -1;			// u-v is not an edge in a triangulation
}

node_t Triangulation::nextCCW(const dedge_t& uv) const
{
  const node_t &u(uv.first), &v(uv.second);
  const vector<node_t>& nv(neighbours[v]);

  for(int j=0;j<nv.size(); j++) if(nv[j] == u) return nv[(j-1+nv.size())%nv.size()];

  return -1;			// u-v is not an edge in a triangulation
}


vector<tri_t> Triangulation::compute_faces_oriented() const 
{
  vector<tri_t> triangles(edge_set.size()-N+2);
  map<dedge_t,bool> dedge_done;	// Change to vector<bool> dedge_done[N*3] to increase speed.

  int k=0;
  for(node_t u=0;u<N;u++){
    const vector<node_t>& nu(neighbours[u]);
    for(int i=0;i<nu.size();i++){ 
      const node_t& v(nu[i]);	// Process directed edge u->v
      const dedge_t uv(u,v);

      if(!dedge_done[uv]){
	node_t w = nextCW(uv);

	if(!dedge_done[dedge_t(v,w)] && !dedge_done[dedge_t(w,u)]){
			 
	  triangles[k++] = tri_t(u,v,w);

	  dedge_done[dedge_t(u,v)] = true;
	  dedge_done[dedge_t(v,w)] = true;
	  dedge_done[dedge_t(w,u)] = true;
	}
      }
    }
  }
  return triangles;
}

PlanarGraph Triangulation::dual_graph() const {
  //  assert(is_consistently_oriented());
  IDCounter<tri_t> tri_numbers;
  vector<tri_t> triangles(compute_faces());

  for(int i=0;i<triangles.size();i++) tri_numbers.insert(triangles[i].sorted());

  neighbours_t A(triangles.size(),vector<node_t>(3));

  for(node_t U=0;U<triangles.size();U++){
    const tri_t& t(triangles[U]);
    
    for(int i=0;i<3;i++){
      const node_t& u(t[i]), v(t[(i+1)%3]);
      node_t w(nextCW.find(dedge_t(u,v))->second);      

      A[U][i] = tri_numbers(tri_t(u,v,w).sorted());

      if(A[U][i] < 0){
	cerr << "Triangle " << tri_t(u,v,w).sorted() << " (opposite " << t << ") not found!\n";
	abort();
      }
    }
  }
  return PlanarGraph(Graph(A));
};


void wg_connect_backward(set<edge_t> &edge_set, list<pair<node_t, int> > &ov)
{
  list< pair<node_t,int> >::iterator second_last(ov.end());
  --second_last;
  --second_last;

  edge_set.insert(edge_t(ov.back().first, second_last->first));
  --ov.back().second;
  --(second_last->second);//decrement the last but one entry
}

void wg_connect_forward(set<edge_t> &edge_set, list<pair<node_t, int> > &ov)
{
  edge_set.insert(edge_t(ov.back().first, ov.front().first));
  --ov.back().second;
  --ov.front().second;
}

// // debug only (do not remove, please [lukas])
// void pdp(list<pair<int,int> > &open_valencies){
//   for(list<pair<int,int> >::iterator it(open_valencies.begin()); it!= open_valencies.end(); ++it){
//      cout << it->first << ": " << it->second << endl;
//   }
// }


// Takes full spiral string, e.g. 566764366348665
// where the degrees are between 3 and 8 (or anything larger, really)
Triangulation::Triangulation(const vector<int>& spiral_string, const jumplist_t& j): PlanarGraph()
{
  jumplist_t jumps = j; // we need a local copy to remove elements
  N = spiral_string.size();

  set<edge_t> edge_set;

  // open_valencies is a list with one entry per node that has been added to
  // the spiral but is not fully saturated yet.  The entry contains the number
  // of the node and the number of open valencies
  list<pair<int,int> > open_valencies;

  // set up first two nodes
  open_valencies.push_back(make_pair(0,spiral_string[0]));
  open_valencies.push_back(make_pair(1,spiral_string[1]));
  //connect first two faces
  wg_connect_backward(edge_set, open_valencies);

  //iterate over atoms
  //k=0, k=1 have been done already
  // omet the last one because it requires special treatment
  for (int k=2; k<N-1; ++k){
//    cout << "k: " << k << endl;

    if(jumps.size() != 0 && k == jumps.front().first){
      // perform cyclic shift on open_valencies
      for(int i = jumps.front().second; i>0; --i){ // 0 is no jump
        open_valencies.push_back(open_valencies.front());
        open_valencies.pop_front();
      }
      jumps.pop_front();
    }

    // add node to spiral
    open_valencies.push_back(make_pair(k,spiral_string[k]));

    // connect k to k-1
    wg_connect_backward(edge_set, open_valencies);

    // connect k to k-2, etc
    wg_connect_forward(edge_set, open_valencies);

    // do the remaining connect forwards
    while(open_valencies.front().second==0){
      open_valencies.pop_front();
      wg_connect_forward(edge_set, open_valencies);
    }
    // do the remaining connect backwards //not neat but the most simple way to emulate 'while second_last->second==0) ...'
    while(true){
      list<pair<int,int> >::iterator second_last(open_valencies.end());
      --second_last;
      --second_last;
      if(second_last->second==0){
        open_valencies.erase(second_last);
        wg_connect_backward(edge_set, open_valencies);
      } else break;
      
    }
//    pdp(open_valencies);

    if (open_valencies.back().second == 0){//the current atom is saturated (which may only happen for the last one)
      cout << "Cage closed but faces left (or otherwise invalid spiral)" << endl;
      abort();
    }
   
  }//iterate over atoms

  // make sure we left the spiral in a sane state
  // open_valencies must be either spiral.back() times '1' at this stage
  if(open_valencies.size() != spiral_string.back()){
    cout << "Cage not closed but no faces left (or otherwise invalid spiral), wrong number of faces left" << endl;
    abort();
  }
  for(list<pair<int,int> >::iterator it = open_valencies.begin(); it!=open_valencies.end(); ++it){
    if(it->second!=1){
      cout << "Cage not closed but no faces left (or otherwise invalid spiral), more than one valency left for at least one face" << endl;
    abort();
    }
  }

  // add last node to spiral // the name of the last node is N -1 (because it's the last one)
  open_valencies.push_back(make_pair(N-1,spiral_string[N-1]));

  for(int i=0; i<spiral_string.back(); ++i){
    wg_connect_forward(edge_set, open_valencies);
    open_valencies.pop_front();
  }

  *this = Triangulation(PlanarGraph(edge_set));
//  FIXME is there any update_from ... required?
}

<<<<<<< HEAD
PlanarGraph Triangulation::dual_graph() const {
  //  assert(is_consistently_oriented());
  IDCounter<tri_t> tri_numbers;

  for(int i=0;i<triangles.size();i++) tri_numbers.insert(triangles[i].sorted()); 
=======

// *********************************************************************
//			     SPIRAL STUFF
// *********************************************************************
// gpi is for 'get pentagon indices'
inline void gpi_connect_forward(list<pair<int,int> > &open_valencies){
  --open_valencies.back().second;
  --open_valencies.front().second;
}
>>>>>>> 50ea7eaa

inline void gpi_connect_backward(list<pair<int,int> > &open_valencies){
  list<pair<int,int> >::iterator second_last(open_valencies.end());
  second_last--;
  second_last--;

<<<<<<< HEAD
  for(node_t U=0;U<triangles.size();U++){
    const tri_t& t(triangles[U]);
    
    for(int i=0;i<3;i++){
      const node_t& u(t[i]), v(t[(i+1)%3]);
      node_t w(nextCCW(dedge_t(u,v)));      
=======
  --open_valencies.back().second;
  --second_last->second;//decrement the last but one entry
}
>>>>>>> 50ea7eaa

inline void gpi_remove_node(const int i, PlanarGraph &remaining_graph, set<int> &remaining_nodes, vector<int> &deleted_neighbours){
  remaining_nodes.erase(i);
  //remove i from all neighbour lists and erase all neighbours from the i-list
  for(vector<int>::iterator it = remaining_graph.neighbours[i].begin(); it != remaining_graph.neighbours[i].end(); ++it){
    remaining_graph.neighbours[*it].erase(find(remaining_graph.neighbours[*it].begin(),remaining_graph.neighbours[*it].end(),i));
  }
  deleted_neighbours = remaining_graph.neighbours[i];
  remaining_graph.neighbours[i].clear();
}

// jumps start to count at 0
// perform a general spiral search and return the spiral and the jump positions + their length
void Triangulation::get_spiral(const node_t f1, const node_t f2, const node_t f3, vector<int> &spiral, jumplist_t& jumps, bool general) const {

  //this routine expects empty containers pentagon_indices and jumps.  we make sure they *are* empty
  spiral.clear();
  jumps.clear();

  // remaining_graph is the graph that consists of all nodes that haven't been
  // added to the graph yet
  Triangulation remaining_graph(*this);
  // all the nodes that haven't been added yet, not ordered and starting at 0
  set<node_t> remaining_nodes;

  // valencies is a list of length N and contains the valencies of each node
  vector<node_t> valencies(N, 0);  
  // open_valencies is a list with one entry per node that has been added to
  // the spiral but is not fully saturated yet.  The entry contains the number
  // of the node and the number of open valencies
  list<pair<node_t,int> > open_valencies;
  // a backup of the neighbours of he current node ... required in case of a
  // jump
  vector<int> deleted_neighbours_bak;

  //the current jumping state
  int x=0;

  //init of the valency-list and the set of nodes in the remaining graph
  for(int i=0; i!=remaining_graph.N; ++i){
    valencies[i] = remaining_graph.neighbours[i].size();
    //cout << i << ": " << valencies[i]<< endl;
    remaining_nodes.insert(i);
  }

  //check if starting nodes share a face
  if(edge_set.find(edge_t(f1,f2)) == edge_set.end() ||
     edge_set.find(edge_t(f1,f3)) == edge_set.end() ||
     edge_set.find(edge_t(f2,f3)) == edge_set.end()){
    cerr << "The requested nodes are not connected.  Aborting ..." << endl;
    abort();
  }

  // add the first three (defining) nodes
  // first node
  spiral.push_back(valencies[f1]);
  gpi_remove_node(f1, remaining_graph, remaining_nodes, deleted_neighbours_bak);
  open_valencies.push_back(make_pair(f1,valencies[f1]));

  // second node
  spiral.push_back(valencies[f2]);
  gpi_remove_node(f2, remaining_graph, remaining_nodes, deleted_neighbours_bak);
  open_valencies.push_back(make_pair(f2,valencies[f2]));
  gpi_connect_backward(open_valencies);

  // third node
  spiral.push_back(valencies[f3]);
  gpi_remove_node(f3, remaining_graph, remaining_nodes, deleted_neighbours_bak);
  open_valencies.push_back(make_pair(f3,valencies[f3]));
  gpi_connect_backward(open_valencies);
  gpi_connect_forward(open_valencies);

  // iterate over all nodes (of the initial graph) but not by their respective number
  // starting at 3 because we added 3 already
  for(int i=3; i<N-1; ++i){

    list<pair<int,int> > open_valencies_bak(open_valencies);

    // find *the* node in *this (not the remaining_graph), that is connected to open_valencies.back() und open_valencies.front()
    // we can't search in the remaining_graph because there are some edges deleted already
    set<int>::iterator j=remaining_nodes.begin();
    node_t u = open_valencies.back().first, w = open_valencies.front().first;
    for( ; j!=remaining_nodes.end(); ++j){
      if(edge_set.find(edge_t(u,*j)) != edge_set.end() &&
         edge_set.find(edge_t(w,*j)) != edge_set.end()) break;
    }
    // there is allways a node to be added next
    // even in the non-general spiral fails should be caught in the connectedness test
    assert(j!=remaining_nodes.end());

    spiral.push_back(valencies[*j]);
    open_valencies.push_back(make_pair(*j,valencies[*j]));
    gpi_connect_backward(open_valencies);
    gpi_connect_forward(open_valencies);

    // there are three positions in open_valencies that can be 0---one shouldn't happen, the other two cases require interaction.
    while(open_valencies.front().second==0){
      open_valencies.pop_front();
      gpi_connect_forward(open_valencies);
    }
    while(true){
      list<pair<int,int> >::iterator second_last(open_valencies.end());
      second_last--;
      second_last--;
      
      if(second_last->second==0){
        open_valencies.erase(second_last);
        gpi_connect_backward(open_valencies);
      }
      else break;
    }
//    assert(open_valencies.back().second!=0);//i.e., the spiral is stuck. This can only happen if the spiral missed a jump

    node_t v = *j;
    //remove all edges of which *j is part from the remaining graph
    gpi_remove_node(v, remaining_graph, remaining_nodes, deleted_neighbours_bak);

    bool is_connected = remaining_graph.is_connected(remaining_nodes);
    if(!general && !is_connected){//failing spiral
      spiral.front() = INT_MAX; // as an error code tht behaves correctly with respect to lexicographical sorting
      return; //FIXME is return correct?
    }
    else if(general && !is_connected){//further cyclic rotation required
      //revert the last operations
      remaining_nodes.insert(v);
      spiral.pop_back();
      open_valencies = open_valencies_bak;
      remaining_graph.neighbours[v] = deleted_neighbours_bak;
      for(vector<node_t>::iterator it = remaining_graph.neighbours[v].begin(); it != remaining_graph.neighbours[v].end(); ++it){
        remaining_graph.neighbours[*it].push_back(v);
      }
      //perform cyclic shift on open_valencies
      open_valencies.push_back(open_valencies.front());
      open_valencies.pop_front();
      //there was no atom added, so 'i' must not be incremented
      --i;
      ++x;
    }
    else if(general && x!=0 && is_connected){//end of cyclic rotation
      jumps.push_back(make_pair(i,x));
      x=0;
    }
  }

<<<<<<< HEAD
  return PlanarGraph(Graph(A));
};
=======
  // make sure we left the loop in a sane state
  // this probably requires some proper error handling thow and catch and so on ...
  assert(remaining_nodes.size() == 1);
  const int last_valency = valencies[*remaining_nodes.begin()];
  assert(open_valencies.size() == last_valency);
  for(list<pair<int,int> >::const_iterator it=open_valencies.begin(); it!=open_valencies.end(); ++it){
    assert(it->second == 1);
  }
  spiral.push_back(last_valency);
 
}


// perform the canonical general spiral search and the spiral and the jump positions + their length
void Triangulation::get_canonical_spiral(vector<int> &spiral, jumplist_t &jumps, bool general) const {

//  vector<int> pentagon_indices_tmp;
  vector<int> spiral_tmp(1,INT_MAX); // so it gets overwritten
  jumplist_t jumps_tmp;
  
  vector<face_t> faces(compute_faces_flat(3));

//  cout << "generating all spirals ";

  for(int i=0; i<faces.size(); i++){
    int permutations[6][3] = {{0,1,2},{0,2,1},{1,0,2},{1,2,0},{2,0,1},{2,1,0}};
    const face_t& f = faces[i];
    for(int j=0; j<6; j++){

      int f1 = f[permutations[j][0]], f2 = f[permutations[j][1]], f3 = f[permutations[j][2]];

      get_spiral(f1, f2, f3, spiral_tmp, jumps_tmp, general);

      // store the shortest / lexicographically smallest (general) spiral
      if(jumps_tmp.size() < jumps.size() || 
		(jumps_tmp.size() == jumps.size() && lexicographical_compare(jumps.begin(), jumps.end(), jumps_tmp.begin(), jumps_tmp.end())) ||
		(jumps_tmp.size() == jumps.size() && jumps == jumps_tmp &&
          lexicographical_compare(spiral.begin(), spiral.end(), spiral_tmp.begin(), spiral_tmp.end()))){
		jumps = jumps_tmp;
		spiral = spiral_tmp;
      }
    }
  }

//  cout << "got spiral, size: " << spiral.size() << endl;
//  cout << "got spiral: " << spiral << endl;

//  cout << "got jumps, size: " << jumps.size() << endl;
//  cout << "got jumps: " << jumps << endl;

}


void FullereneDual::get_canonical_fullerene_rspi(vector<int>& rspi, jumplist_t& jumps, bool general) const {

  rspi.clear();
  vector<int> spiral;
  get_canonical_spiral(spiral, jumps, general);

  int i=0;
  vector<int>::const_iterator it=spiral.begin();
  for(; it!=spiral.end(); ++it,++i){
    if(*it==5){
      rspi.push_back(i);
    }
  }
}

>>>>>>> 50ea7eaa
<|MERGE_RESOLUTION|>--- conflicted
+++ resolved
@@ -39,8 +39,6 @@
   return vector<tri_t>(triangles.begin(),triangles.end());
 }
 
-<<<<<<< HEAD
-=======
 vector<tri_t> Triangulation::compute_faces_oriented() const 
 {
   vector<tri_t> faces;
@@ -64,16 +62,16 @@
 }
 
 
->>>>>>> 50ea7eaa
 void Triangulation::orient_neighbours()
 {
-  map<dedge_t,node_t> next;
-
-  for(int i=0;i<triangles.size();i++){
-    const tri_t& t(triangles[i]);
-    next[dedge_t(t[0],t[1])] = t[2];
-    next[dedge_t(t[1],t[2])] = t[0];
-    next[dedge_t(t[2],t[0])] = t[1];
+  vector<tri_t> faces(compute_faces());
+  orient_triangulation(faces);
+
+  for(int i=0;i<faces.size();i++){
+    const tri_t& t(faces[i]);
+    nextCW[dedge_t(t[0],t[1])] = t[2];
+    nextCW[dedge_t(t[1],t[2])] = t[0];
+    nextCW[dedge_t(t[2],t[0])] = t[1];
   }
 
   for(node_t u=0;u<N;u++){
@@ -81,62 +79,13 @@
 
     node_t v = neighbours[u][0]; 
     for(int i=1;i<d;i++){
-      node_t w = next[dedge_t(u,v)];
+      node_t w = nextCW[dedge_t(u,v)];
       neighbours[u][i] = w;
       v = w;
     }
   }
 }
 
-node_t Triangulation::nextCW(const dedge_t& uv) const
-{
-  const node_t &u(uv.first), &v(uv.second);
-  const vector<node_t>& nv(neighbours[v]);
-
-  for(int j=0;j<nv.size(); j++) if(nv[j] == u) return nv[(j+1)%nv.size()];
-
-  return -1;			// u-v is not an edge in a triangulation
-}
-
-node_t Triangulation::nextCCW(const dedge_t& uv) const
-{
-  const node_t &u(uv.first), &v(uv.second);
-  const vector<node_t>& nv(neighbours[v]);
-
-  for(int j=0;j<nv.size(); j++) if(nv[j] == u) return nv[(j-1+nv.size())%nv.size()];
-
-  return -1;			// u-v is not an edge in a triangulation
-}
-
-
-vector<tri_t> Triangulation::compute_faces_oriented() const 
-{
-  vector<tri_t> triangles(edge_set.size()-N+2);
-  map<dedge_t,bool> dedge_done;	// Change to vector<bool> dedge_done[N*3] to increase speed.
-
-  int k=0;
-  for(node_t u=0;u<N;u++){
-    const vector<node_t>& nu(neighbours[u]);
-    for(int i=0;i<nu.size();i++){ 
-      const node_t& v(nu[i]);	// Process directed edge u->v
-      const dedge_t uv(u,v);
-
-      if(!dedge_done[uv]){
-	node_t w = nextCW(uv);
-
-	if(!dedge_done[dedge_t(v,w)] && !dedge_done[dedge_t(w,u)]){
-			 
-	  triangles[k++] = tri_t(u,v,w);
-
-	  dedge_done[dedge_t(u,v)] = true;
-	  dedge_done[dedge_t(v,w)] = true;
-	  dedge_done[dedge_t(w,u)] = true;
-	}
-      }
-    }
-  }
-  return triangles;
-}
 
 PlanarGraph Triangulation::dual_graph() const {
   //  assert(is_consistently_oriented());
@@ -286,13 +235,6 @@
 //  FIXME is there any update_from ... required?
 }
 
-<<<<<<< HEAD
-PlanarGraph Triangulation::dual_graph() const {
-  //  assert(is_consistently_oriented());
-  IDCounter<tri_t> tri_numbers;
-
-  for(int i=0;i<triangles.size();i++) tri_numbers.insert(triangles[i].sorted()); 
-=======
 
 // *********************************************************************
 //			     SPIRAL STUFF
@@ -302,25 +244,15 @@
   --open_valencies.back().second;
   --open_valencies.front().second;
 }
->>>>>>> 50ea7eaa
 
 inline void gpi_connect_backward(list<pair<int,int> > &open_valencies){
   list<pair<int,int> >::iterator second_last(open_valencies.end());
   second_last--;
   second_last--;
 
-<<<<<<< HEAD
-  for(node_t U=0;U<triangles.size();U++){
-    const tri_t& t(triangles[U]);
-    
-    for(int i=0;i<3;i++){
-      const node_t& u(t[i]), v(t[(i+1)%3]);
-      node_t w(nextCCW(dedge_t(u,v)));      
-=======
   --open_valencies.back().second;
   --second_last->second;//decrement the last but one entry
 }
->>>>>>> 50ea7eaa
 
 inline void gpi_remove_node(const int i, PlanarGraph &remaining_graph, set<int> &remaining_nodes, vector<int> &deleted_neighbours){
   remaining_nodes.erase(i);
@@ -465,10 +397,6 @@
     }
   }
 
-<<<<<<< HEAD
-  return PlanarGraph(Graph(A));
-};
-=======
   // make sure we left the loop in a sane state
   // this probably requires some proper error handling thow and catch and so on ...
   assert(remaining_nodes.size() == 1);
@@ -537,4 +465,3 @@
   }
 }
 
->>>>>>> 50ea7eaa
