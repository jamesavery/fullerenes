--- conflicted
+++ resolved
@@ -290,25 +290,14 @@
       if(nt[i] != s) {
         const node_t u = nt[i];
 
-<<<<<<< HEAD
         face_t face(shortest_cycle(s,t,u,Nmax));
-        //        cerr << face << endl;
+        //	cerr << face << endl;
         if(face.size() > 0 && face.size() <= Nmax)
-          faces.push_back(face);
+          faces.insert(face.normalized());
         } //else {
-          //          fprintf(stderr,"Erroneous face starting at (%d -> %d -> %d) found: ",s,t,u);
-          //          cerr << face << endl;
-        //        }
-=======
-	face_t face(shortest_cycle(s,t,u,Nmax));
-	//	cerr << face << endl;
-	if(face.size() > 0 && face.size() <= Nmax)
-	  faces.insert(face.normalized());
-	} //else {
-	  //	  fprintf(stderr,"Erroneous face starting at (%d -> %d -> %d) found: ",s,t,u);
-	  //	  cerr << face << endl;
-	//	}
->>>>>>> ed2ffa39
+          //	  fprintf(stderr,"Erroneous face starting at (%d -> %d -> %d) found: ",s,t,u);
+          //	  cerr << face << endl;
+        //	}
   }
 
 
