#include "polyhedron.hh"
#include <iomanip>
#include <limits>

double Polyhedron::diameter() const {
  double dmax = -INFINITY;
  for(int i=0;i<N;i++)
    for(int j=i+1;j<N;j++){
      double d = (points[i]-points[j]).norm();
      if(d > dmax) dmax = d;
    }
  return dmax;
};

double Polyhedron::surface_area() const {
  double A = 0;  

  // vector<tri_t> tris(triangulation(faces)); 
  
  // for(size_t i=0;i<tris.size();i++){
  //   const tri_t& tri(tris[i]);
  //   Tri3D T(points[tri[0]],points[tri[1]],points[tri[2]]);
  //   A += T.area();
  // } 
  // return A;

  vector<tri_t> tris(centroid_triangulation(faces)); 
  vector<coord3d> centroid_points(points.begin(),points.end());
  for(int i=0;i<faces.size();i++) centroid_points.push_back(faces[i].centroid(points));  
  
  for(size_t i=0;i<tris.size();i++){
    const tri_t& tri(tris[i]);
    Tri3D T(centroid_points[tri[0]],centroid_points[tri[1]],centroid_points[tri[2]]);
    A += T.area();
  } 
  return A;
}

double Polyhedron::volume_tetra() const {
  vector<tri_t>   tris(centroid_triangulation(faces));
  vector<coord3d> centroid_points(points.begin(),points.end());
  for(int i=0;i<faces.size();i++) centroid_points.push_back(faces[i].centroid(points));

  double V = 0,Vm=0,Vp=0;
  
  // Now generate tetrahedra and either add or subtract volume according to which direction the face is pointing
  coord3d zero(0,0,0);
  for(size_t i=0;i<tris.size();i++){
    const face_t& t(tris[i]);
    Tri3D T(centroid_points[t[0]],centroid_points[t[1]],centroid_points[t[2]]);
    double dV = Tetra3D(T.a,T.b,T.c,zero).volume();
    V += (T.back_face(zero)? 1 : -1)*dV;
    if(T.back_face(zero)) Vp += dV;
    else Vm += dV;
    //    if(!T.back_face(zero))
      //      cerr << "Tri " << t << " / " << T << " is a front face.\n";
  }
  fprintf(stderr,"V = %f - %f = %f\n",Vp,Vm,V);
  return fabs(V);
}

double Polyhedron::volume_divergence() const {
  vector<tri_t>   tris(centroid_triangulation(faces));
  vector<coord3d> centroid_points(points.begin(),points.end());
  for(int i=0;i<faces.size();i++) centroid_points.push_back(faces[i].centroid(points));

  //  cerr << "points = {"; for(int i=0;i<centroid_points.size();i++) cerr << centroid_points[i] << (i+1<centroid_points.size()? ", ":"};\n");

  double V = 0;

  // Now generate tetrahedra and either add or subtract volume according to which direction the face is pointing
  for(size_t i=0;i<tris.size();i++){
    const face_t& t(tris[i]);
    Tri3D T(centroid_points[t[0]],centroid_points[t[1]],centroid_points[t[2]]);

    V += ((T.a).dot(T.n))*T.area()/T.n.norm();
  }
  return fabs(V/3.0);
}

Polyhedron Polyhedron::incremental_convex_hull() const {
  list<tri_t> output;
  typedef list<tri_t>::iterator triit;
  list<node_t> work_queue;
  srandom(42); // Seed random numbers with constant for reproducible behaviour

  // 1. Create initial tetrahedron. 
  // 1.1 Find 4 non-coplanar points
  Tri3D T(points,tri_t(0,1,2));
  
  for(node_t u=3;u<N;u++) work_queue.push_front(u);

  // Get the point furthest from the (0,1,2)-plane
  double distmax = 0;
  list<node_t>::iterator v(work_queue.begin());
  for(list<node_t>::iterator u(work_queue.begin());u!=work_queue.end();u++){
    double dist = T.distance(points[*u]);
    if(dist > distmax){
      distmax = dist;
      v = u;
    }
  }

  // 1.2 Add faces to output
  // cerr << "// 1. Create initial tetrahedron: [0, 1, 2, " << *v << "], volume = "<<Tetra3D(points[0],points[1],points[2],points[*v]).volume() << ". \n";
  output.push_back(tri_t(0,1,2));
  output.push_back(tri_t(0,1,*v));
  output.push_back(tri_t(0,2,*v));
  output.push_back(tri_t(1,2,*v));

  work_queue.erase(v);

  coord3d c((points[0]+points[1]+points[2]+points[*v])/4.0);
  for(triit t(output.begin());t!=output.end();t++){
    // Make sure all faces point away from the centroid. 
    if(!Tri3D(points,*t).back_face(c)) t->flip(); 
  }
    


  // 2. For each remaining vertex u
  // cerr << "// 2. For each remaining vertex u\n";
  for(list<node_t>::const_iterator u(work_queue.begin());u!=work_queue.end();u++){
    long r = random();
    const coord3d perturbation(r&0xff,(r>>8)&0xff,(r>>16)&0xff);

    // Perturb p randomly
    coord3d p(points[*u]);
    p *= (coord3d(1,1,1)+perturbation*1e-13);

    // 2.1 Find all faces visible from p ( (f.centroid() - p).dot(f.n) > 0 ) 
    list<triit> visible;
    map<dedge_t,bool> is_visible;
    coord3d centre;		// Centre of visible faces
    for(triit t(output.begin());t!=output.end();t++){
      if(!Tri3D(points,*t).back_face(p)) { 
	visible.push_back(t);
	for(int i=0;i<3;i++) 
	  is_visible[dedge_t(t->u(i),t->u((i+1)%3))] = true; 
	centre += t->centroid(points);
      }
    }
    centre /= visible.size();

    // 2.2 Build set of horizon edges: each edge e in visible faces that has f_a visible, f_b invisible
    list<edge_t> horizon;
    for(list<triit>::const_iterator tvi(visible.begin()); tvi!=visible.end(); tvi++){
      const tri_t& tv(**tvi);

      for(int j=0;j<3;j++){
	const dedge_t e(tv[j],tv[(j+1)%3]);

	if( (is_visible[e] && !is_visible[dedge_t(e.second,e.first)]) || (!is_visible[e] && is_visible[dedge_t(e.second,e.first)]) )
	  horizon.push_back(edge_t(e));
      }
      // 2.3 Delete visible faces from output set. 
      output.erase(*tvi);
    }

    // 2.4 For each e in horizon, add tri_t(u,e[0],e[1]) to output set. 
    for(list<edge_t>::const_iterator e(horizon.begin()); e!=horizon.end(); e++){
      tri_t t(*u,e->first,e->second);

      //	Make sure new faces point outwards. 
      if(!Tri3D(points,t).back_face(centre)) t.flip();


      triit ti = output.insert(output.end(),t);
      //      for(int j=0;j<3;j++)
	//	edgetri[dedge_t(t[j],t[(j+1)%3])] = ti;
    }
    if(output.size() > N*N*10){
      fprintf(stderr,"Something went horribly wrong in computation of convex hull:\n");
      fprintf(stderr,"Data sizes: output(%ld), visible(%ld), is_visible(%ld), horizon(%ld), horizon-visible: %ld\n",
	      output.size(),visible.size(),is_visible.size(),horizon.size(),horizon.size()-visible.size());
    }
  }
    
  // 3. Finally, construct the graph and the output polyhedron object
  set<node_t> used_nodes;
  for(triit t(output.begin()); t!=output.end(); t++)
    for(int i=0;i<3;i++)
      used_nodes.insert(t->u(i));
  map<node_t,node_t> nodemap;
  vector<coord3d> remaining_points(used_nodes.size());
  node_t i=0;
  for(set<node_t>::const_iterator u(used_nodes.begin()); u!=used_nodes.end(); u++,i++){
    nodemap[*u] = i;
    remaining_points[i] = points[*u];
  }

  set<edge_t> edges;
  for(triit t(output.begin()); t!=output.end(); t++)
    for(int i=0;i<3;i++)
      edges.insert(edge_t(nodemap[t->u(i)],nodemap[t->u((i+1)%3)]));
    
  PlanarGraph g(edges);
  cout << "Polyhedron is "<< (g.N != N?"not ":"") << "equal to convex hull.\n"; 
  vector<face_t> faces;
  for(list<tri_t>::const_iterator o(output.begin());o!=output.end();o++){
    const tri_t& f(*o);
    faces.push_back(tri_t(nodemap[f[0]],nodemap[f[1]],nodemap[f[2]]));
  }
  g.outer_face = faces[0];
  return Polyhedron(g,remaining_points,3,faces);
}

string Polyhedron::to_latex(bool show_dual, bool number_vertices, bool include_latex_header) const 
{
  ostringstream s;
  s.precision(2);
  s << fixed;

  set<edge_t> edge_set = undirected_edges();

  if(include_latex_header)
    s << "\\documentclass{article}\n"
         "\\usepackage{fullpage,fourier,tikz}\n"
         "\\usetikzlibrary{calc,3d}"
         "\\begin{document}\n"
      "\\tikzstyle{vertex}=[circle, draw, inner sep="<<(number_vertices?"1pt":"0")<<", fill=blue!20, minimum width=3mm]\n"
      "\\tikzstyle{dualvertex}=[circle, draw, inner sep="<<(number_vertices?"1pt":"0")<<", fill=red!40, minimum width=2mm]\n"
      "\\tikzstyle{invisible}=[draw=none,inner sep=0,fill=none,minimum width=0pt]\n"
      "\\tikzstyle{edge}=[line width=1mm,brown]\n"
      "\\tikzstyle{dualedge}=[dotted,draw]\n"
      ;

  s << "\\begin{tikzpicture}\n";
  s << "\\foreach \\place/\\name/\\lbl in {";
  for(node_t u=0;u<N;u++){
    const coord3d& xs(points[u]);
    s << "{(" << xs[0] << "," << xs[1] << "," << xs[2] << ")/v" << u << "/$" << u << "$}" << (u+1<N? ", ":"}\n\t");
  }
  s << "\\node[vertex] (\\name) at \\place {"<<(number_vertices?"\\lbl":"")<<"};\n";
  s << "\\foreach \\u/\\v in {";
  for(set<edge_t>::const_iterator e(edge_set.begin()); e!=edge_set.end();){
    s << "{v"<<e->first<<"/v"<<e->second<<"}";
    if(++e != edge_set.end()) s << ", ";
  }
  s << "}\n\t\\draw[edge] (\\u) -- (\\v);\n";
#if 0
  vector<face_t> faces(compute_faces_flat(face_max));
  for(vector<face_t>::const_iterator f(faces.begin());f!=faces.end();f++){
    s << "\\fill[red!"<<50*(-points[(*f)[0]][0]+1)<<"]" ;
    for(size_t i=0;i<f->size();i++){
      coord3d xs(points[(*f)[i]]);
      s << "(" << xs[0] << "," << xs[1] << "," << xs[2] << ") -- " << (i+1<f->size()?"":"cycle;\n");
    }
  }
#endif


  if(show_dual){
    PlanarGraph dual(dual_graph(face_max));	// TODO: This breaks for everything else than fullerenes
    s << "\\foreach \\place/\\name/\\lbl in {";
    for(node_t u=0;u<dual.N;u++){
      const coord2d& xs(dual.layout2d[u]);
      s << "{(" << xs.first << "," << xs.second << ")/v" << u << "/$" << u << "$}" << (u+1<dual.N? ", ":"}\n\t");
    }    
    s << "\\node[dualvertex] (\\name) at \\place {"<<(number_vertices?"\\lbl":"")<<"};\n";
    s << "\\foreach \\u/\\v in {";
    set<edge_t> dual_edges = dual.undirected_edges();
    for(set<edge_t>::const_iterator e(dual_edges.begin()); e!=dual_edges.end();){
      s << "{v"<<e->first<<"/v"<<e->second<<"}";
      if(++e != dual_edges.end()) s << ", ";
    }
    s << "}\n\t\\draw[dualedge] (\\u) -- (\\v);\n";
  }

  s<<"\\end{tikzpicture}\n";
  if(include_latex_header)
    s << "\\end{document}\n";

  return s.str();
}

void Polyhedron::orient_neighbours()
{
  assert(layout2d.size() == N);
  PlanarGraph::orient_neighbours();
  
  // Calculate volume
  double V=0;
  for(node_t u=0;u<N;u++){
    const face_t nu(neighbours[u]);
    const coord3d ux(points[u]);

    for(int i=0;i<nu.size();i++){
      Tri3D T(ux, points[nu[i]],points[nu[(i+1)%nu.size()]]);
      V += ((T.a).dot(T.n))*T.area()/T.n.norm();
    }
  }

  if(V<0){ // Calculated normals are pointing inwards - reverse order.
    //    printf("Inverted normals - reversing neighbours lists.\n");
    for(node_t u=0;u<N;u++) reverse(neighbours[u].begin(), neighbours[u].end());
  }
}

Polyhedron::Polyhedron(const string& filename)
{
  string extension = filename_extension(filename);
  if      (extension == ".xyz") 
    (*this) = from_xyz(filename);
  else if (extension == ".mol2")
    (*this) = from_mol2(filename);
//  else if (extension == ".rspi")
//    (*this) = from_rspi(filename);
  else
    cerr << "File extension " << extension << " unknown. Can't infer file format.";

  orient_neighbours();
}


Polyhedron::Polyhedron(const PlanarGraph& G, const vector<coord3d>& points_, const int face_max_, const vector<face_t> faces_) : 
  PlanarGraph(G), face_max(face_max_), points(points_), faces(faces_)
{
  if(layout2d.size() != N){
    layout2d = tutte_layout(-1,-1,-1,face_max);
  }

//  cerr << "New polyhedron has " << N << " points. Largest face is "<<face_max<<"-gon.\n";
  if(faces.size() == 0){
    faces = compute_faces_flat(face_max,true);
    assert(outer_face.size() <= face_max);
    face_max = 0;
    for(int i=0;i<faces.size();i++) if(faces[i].size() > face_max) face_max = faces[i].size();
  } 

  orient_neighbours();
}

Polyhedron::Polyhedron(const vector<coord3d>& xs, double tolerance) 
{
  double bondlength = INFINITY;

  for(int i=0;i<xs.size();i++)
    for(int j=i+1;j<xs.size();j++){
      double d = (xs[i]-xs[j]).norm();
      if(d < bondlength) bondlength = d;
    }
     
  set<edge_t> edges;
  for(int i=0;i<xs.size();i++)
    for(int j=0;j<xs.size();j++){
      double d = (xs[i]-xs[j]).norm();
      if(bondlength/tolerance <= d && d <= bondlength*tolerance) 
	edges.insert(edge_t(i,j));
    }
  
  (*this) = Polyhedron(PlanarGraph(edges), xs);
}


matrix3d Polyhedron::inertia_matrix() const
{
  matrix3d I;

  for(int k=0;k<points.size();k++){
    const coord3d& x(points[k]);
    const long double xx(x.dot(x));
    for(int i=0;i<3;i++){
      I(i,i) += xx;

      for(int j=0;j<3;j++)
	I(i,j) -= x[i]*x[j];
    }
  }
  return I;
}

matrix3d Polyhedron::inertial_frame() const
{
  const matrix3d I(inertia_matrix());
  pair<coord3d,matrix3d> ES(I.eigensystem());

  matrix3d Id;
  Id(0,0) = 1; 
  Id(1,1) = 1; 
  Id(2,2) = 1; 
/*
  cerr << "Inertial frame:\n " 
       << " inertia_matrix = " << I << ";\n"
       << " lambda  = " << ES.first << ";\n"
       << " vectors = " << ES.second << ";\n";
*/

  for(int i=0;i<3;i++) 
    if(std::isnan(ES.first[i])){
      cerr << "Warning: Inertial frame returned NaN. Setting inertial frame transformation to identity.\n";
      return Id;
    }
  
  if((ES.second*ES.second.transpose() - Id).norm() > 1e-2){
    cerr << "Warning: Inertial frame transform is not unitary. Setting inertial frame transformation to identity.\n";
    return Id;
  }

  return ES.second;
}

coord3d Polyhedron::width_height_depth() const {
  double xmin=INFINITY,xmax=-INFINITY,ymin=INFINITY,ymax=-INFINITY,zmin=INFINITY,zmax=-INFINITY;
  for(node_t u=0;u<N;u++){
    const coord3d& x(points[u]);
    if(x[0]<xmin) xmin = x[0];
    if(x[0]>xmax) xmax = x[0];
    if(x[1]<ymin) ymin = x[1];
    if(x[1]>ymax) ymax = x[1];
    if(x[2]<zmin) zmin = x[2];
    if(x[2]>zmax) zmax = x[2];
  }
  return coord3d(xmax-xmin,ymax-ymin,zmax-zmin);
}


string Polyhedron::to_povray(double w_cm, double h_cm, 
		   int line_colour, int vertex_colour, int face_colour,
		   double line_width, double vertex_diameter, double face_opacity) const 
{
  //  coord3d whd(width_height_depth()); // TODO: Removed width/height -- much better to use real coordinates and handle layout in host pov file.

  ostringstream s;
  s << "#declare facecolour=color rgb <"<<((face_colour>>16)&0xff)/256.<<","<<((face_colour>>8)&0xff)/256.<<","<<(face_colour&0xff)/256.<<">;\n";
  s << "#declare faceopacity="<<face_opacity<<";\n\n";

  s << PlanarGraph(*this).to_povray(w_cm,h_cm,line_colour,vertex_colour,line_width,vertex_diameter);
  s << "#declare layout3D=array["<<N<<"][3]" << points <<";\n\n";

  s << "#declare faces   =array["<<faces.size()<<"]["<<(face_max+1)<<"]{"; 
  for(int i=0;i<faces.size();i++) {
    const face_t& f(faces[i]);
    s << "{";
    for(int j=0;j<f.size();j++) s << f[j] << ",";
    for(int j=f.size();j<face_max;j++) s << "-1,";
    s << "-1}" << (i+1<faces.size()? ",":"}\n\n");
  }
  s << "#declare facelength=array["<<faces.size()<<"]{";for(int i=0;i<faces.size();i++) s<< faces[i].size() << (i+1<faces.size()?",":"}\n\n");


  vector<tri_t>   tris(centroid_triangulation(faces));
  vector<int>     triface;
  vector<coord3d> centroid_points(points.begin(),points.end());
  vector<coord3d> trinormals(tris.size()), facenormals(faces.size()), vertexnormals(points.size()+faces.size());

  for(int i=0;i<faces.size();i++)
    centroid_points.push_back(faces[i].centroid(points));

  for(int i=0;i<tris.size();i++){
    coord3d n(Tri3D(centroid_points[tris[i][0]],centroid_points[tris[i][1]],centroid_points[tris[i][2]]).n);
    trinormals[i] = n/n.norm();
    for(int j=0;j<3;j++) vertexnormals[tris[i][j]] += trinormals[i];
  }

  for(int i=0;i<N;i++)
    vertexnormals[i] /= vertexnormals[i].norm();

  // Calculate volume
  double V=0;
  for(size_t i=0;i<tris.size();i++){
    const face_t& t(tris[i]);
    Tri3D T(centroid_points[t[0]],centroid_points[t[1]],centroid_points[t[2]]);

    V += ((T.a).dot(T.n))*T.area()/T.n.norm();
  }
  s << "#declare volume="<<fabs(V)<<";\n";

  if(V<0)			// Calculated normals are pointing inwards!
    for(int i=0;i<tris.size();i++) trinormals[i] *= -1;

  for(int i=0;i<faces.size();i++) {
    coord3d normal;
    if(faces[i].size()>3){
      for(int j=0;j<faces[i].size();j++){
	triface.push_back(i);
	normal += trinormals[triface.size()-1];
      } 
      facenormals[i] = normal/normal.norm();
    } else {
      triface.push_back(i);
      facenormals[i] = trinormals[i];
    }
  }



  s << "#declare Ntris = "<<tris.size()<<";\n";
  s << "#declare tris = array["<<tris.size()<<"][3]" << tris << ";\n\n";
  s << "#declare triface = array["<<triface.size()<<"]" << triface << ";\n\n";
    
  s << "#declare cpoints=array["<<centroid_points.size()<<"][3]" << centroid_points << ";\n\n"; 
  s << "#declare vertexnormals =array["<<vertexnormals.size()<<"][3]" << vertexnormals << ";\n\n";
  s << "#declare trinormals =array["<<tris.size()<<"][3]" << trinormals << ";\n\n";
  s << "#declare facenormals=array["<<faces.size()<<"][3]" << facenormals << ";\n\n";

  //  s << "#include \"drawpolyhedron.pov\"\n\n";
  return s.str();
}

string Polyhedron::to_turbomole() const {
  const double aa2bohr = 1.889716164632;
  ostringstream s;
  s << setprecision(8) << fixed;
  s << "$coord" << endl;
  for(int i=0; i < N; ++i){
    s << setw(12) << points[i][0]*aa2bohr << "  "<< setw(12) << points[i][1]*aa2bohr << "  " << setw(12) << points[i][2]*aa2bohr << "  c" << endl;
  }
  s << "$end" << endl;

  return s.str();
}

string Polyhedron::to_xyz() const {
  ostringstream s;
  s << setprecision(6) << fixed;
  s << N << endl;
  s << "we could print something helpful here" << endl;
  for(int i=0; i < N; ++i){
    s << "C   " << setw(10) << points[i][0] << "   " << setw(10) << points[i][1] << "   " << setw(10) << points[i][2] << endl;
  }
  return s.str();
}

string Polyhedron::to_mol2() const {

  ostringstream s;
  s << setprecision(6);

  size_t Nedges = 0;
  for(node_t u=0;u<N;u++) Nedges += neighbours[u].size();
  Nedges /= 2;

  s << "# Created by Fullerene version " << VERSION_NUMBER << " (http://ctcp.massey.ac.nz/index.php?page=fullerenes)\n"
    << "@<TRIPOS>MOLECULE\n"
    << "Fullerene\n"
    << "\t"<<N<<"\t"<<Nedges<<"\t0\t0\t0\n"
    << "SMALL\n"
    << "NO_CHARGES\n\n";

  s << "@<TRIPOS>ATOM\n";
  
  for(node_t u=0; u < N; u++)
    s << (u+1) << "\tC"<<u<<"\t" << points[u][0] << "\t" << points[u][1] << "\t" << points[u][2] << "\tC\t1\tUnk\t0\n";

  s << "@<TRIPOS>BOND\n";
  int i = 1;
  for(node_t u=0;u<N;u++){
    const vector<node_t> &ns(neighbours[u]);
    for(int j=0;j<ns.size();j++)
      if(ns[j]>=u) 
	s << (i++) << "\t" << (u+1) << "\t" << (ns[j]+1) << "\tun\n";
  }

  return s.str();
}

// Read in .mol2 files. 
// NB: Doesn't support full format. Can only read .mol2 files that we've written ourselves!
Polyhedron Polyhedron::from_mol2(const string& filename)
{
  string 
    header_marker = "@<TRIPOS>MOLECULE",
    point_marker  = "@<TRIPOS>ATOM",
    edge_marker   = "@<TRIPOS>BOND";

  int N, Nedges;
  vector<coord3d> points;
  set<edge_t>     edges;
  string line;

  ifstream file(filename.c_str());

  // Fast forward to metadata section
  while(getline(file,line) && line.compare(0,header_marker.size(),header_marker)) ;
  getline(file,line);
  //  assert(!line.compare(0,9,"Fullerene")); // TODO: Fail gracefully if we didn't create the file.

  getline(file,line);
  stringstream l(line);
  l >> N;
  l >> Nedges;
  
  // Fast forward to coordinate section
  while(getline(file,line) && line.compare(0,point_marker.size(),point_marker)) ;

  for(int i=0;i<N && file.good();i++){
    getline(file,line);
    stringstream l(line);
    string vid,element;
    coord3d x;

    if(file.good()) l >> vid;
    if(file.good()) l >> element;
    for(int j=0;j<3 && l.good(); j++) l >> x[j];
    points.push_back(x);
  }
  assert(points.size() == N); 	// TODO: Fail gracefully if file format error.

  // Fast forward to edge section
  while(getline(file,line) && line.compare(0,edge_marker.size(),edge_marker)) ;  

  for(int i=0;i<Nedges && file.good();i++){
    getline(file,line);
    stringstream l(line);
    int eid, u[2];

    l >> eid;
    for(int j=0;j<2 && l.good(); j++) l >> u[j];
    edges.insert(edge_t(u[0]-1,u[1]-1));
  }
  file.close();

  if(edges.size() != Nedges){
    cerr << "MOL2 file format error in " << filename << ": Expected "<<Nedges<<" edges, found "<<edges.size()<<".\n";
  }

  return Polyhedron(PlanarGraph(edges), points);
}


string Polyhedron::to_cc1() const
{
  const int weird_constant = 2;
  ostringstream s;
  s << setprecision(8);

  s << N << endl;

  for(node_t u=0; u < N; u++){
    s << "C\t" << u+1 << "\t" << points[u][0] << "\t" << points[u][1] << "\t" << points[u][2] << "\t" << weird_constant << "\t" << neighbours[u][0] << "\t" << neighbours[u][1] <<"\t" << neighbours[u][2] << endl;
  }

  return s.str();

}

Polyhedron Polyhedron::dual(int Fmax, bool planar_layout) const 
{
  PlanarGraph d(dual_graph(Fmax,planar_layout));

  vector<coord3d> coordinates(d.N);
  for(node_t u=0;u<d.N;u++){
    const face_t& f = faces[u];
    coord3d avg;
    for(int i=0;i<f.size();i++) avg += points[f[i]];
    coordinates[u] = avg/double(f.size());
  }
  // TODO: More elegant handling of layouts, faces, etc. 
  // TODO: Fix orientation-from-spherical-layout
  d.layout2d = d.tutte_layout();

  return Polyhedron(d,coordinates);
}

bool Polyhedron::optimize(int opt_method, double ftol)
{
  if(is_a_fullerene()){
    //    printf("This is a fullerene.\n");
    const FullereneGraph g(*this, layout2d);
    points = g.optimized_geometry(points, opt_method, ftol);
    return true;
<<<<<<< HEAD
  } else if(is_cubic() || is_triangulation()) {
    //    printf("This is not a fullerene, but is a %s.\n",is_cubic()? "cubic graph" : "triangulation");
    bool optimize_angles = true; //!is_triangulation();
    return optimize_other(optimize_angles);
  } else {
    cerr << "Polyhedron::optimize() currently only implemented for fullerene polyhedra, other cubic graphs and triangulations." << endl;
=======
  } else if(is_cubic()) {
    bool optimize_angles = true;//!is_triangulation();
    return optimize_other(optimize_angles);
  } else if(is_triangulation()) {
    bool optimize_angles = false;
    return optimize_other(optimize_angles);
  }else{
    cerr << "Polyhedron::optimize() currently only implemented for fullerene polyhedra and other cubic graphs." << endl;
>>>>>>> 0cc99b7a
    return false;
  }
}

bool Polyhedron::is_triangulation() const {
  for(int i=0;i<faces.size();i++) if(faces[i].size()!=3) return false;
  return true;
}

// Polyhedron Polyhedron::from_rspi(const string& filename)
// {
//   int N, j;
//   vector<int> spiral(N/2+2,6);
//   ifstream file(filename.c_str());
//   string line;
//   getline(file,line);
//   stringstream l(line);

//   l >> N;
//   for(int i=0;i<12 && l.good(); i++){
//     l >> j;
//     spiral[j-1] = 5;
//   }

//   Triangulation dual(spiral);
//   PlanarGraph G(dual.dual_graph());
  
// }


Polyhedron Polyhedron::from_xyz(const string& filename)
{
  ifstream file(filename.c_str());
  int N;
  string Nstring, comment, element,line;
  vector<coord3d> points;

  getline(file,Nstring);
  getline(file,comment);
  
  N = from_string<int>(Nstring);

  //  cout << "N = " << Nstring << "; comment = " << comment << endl;

  for(int i=0; i < N && getline(file,line); i++){
    stringstream l(line);
    coord3d x;

    l >> element;
    for(int j=0;j<3 && l.good(); j++)
      l >> x[j];

    points.push_back(x);
    //    cout << i << ": " << x << endl;
  }

  file.close();  

  assert(points.size() == N);

  return Polyhedron(points);
}


double Polyhedron::C20_points[20][3] = {{-1.376381920471174,0,0.2628655560595668},{1.376381920471174,0,-0.2628655560595668},{-0.4253254041760200,-1.309016994374947,0.2628655560595668},{-0.4253254041760200,1.309016994374947,0.2628655560595668},{1.113516364411607,-0.8090169943749474,0.2628655560595668},{1.113516364411607,0.8090169943749474,0.2628655560595668},{-0.2628655560595668,-0.8090169943749474,1.113516364411607},{-0.2628655560595668,0.8090169943749474,1.113516364411607},{-0.6881909602355868,-0.5000000000000000,-1.113516364411607},{-0.6881909602355868,0.5000000000000000,-1.113516364411607},{0.6881909602355868,-0.5000000000000000,1.113516364411607},{0.6881909602355868,0.5000000000000000,1.113516364411607},{0.8506508083520399,0,-1.113516364411607},{-1.113516364411607,-0.8090169943749474,-0.2628655560595668},{-1.113516364411607,0.8090169943749474,-0.2628655560595668},{-0.8506508083520399,0,1.113516364411607},{0.2628655560595668,-0.8090169943749474,-1.113516364411607},{0.2628655560595668,0.8090169943749474,-1.113516364411607},{0.4253254041760200,-1.309016994374947,-0.2628655560595668},{0.4253254041760200,1.309016994374947,-0.2628655560595668}};<|MERGE_RESOLUTION|>--- conflicted
+++ resolved
@@ -660,23 +660,14 @@
     const FullereneGraph g(*this, layout2d);
     points = g.optimized_geometry(points, opt_method, ftol);
     return true;
-<<<<<<< HEAD
-  } else if(is_cubic() || is_triangulation()) {
-    //    printf("This is not a fullerene, but is a %s.\n",is_cubic()? "cubic graph" : "triangulation");
-    bool optimize_angles = true; //!is_triangulation();
-    return optimize_other(optimize_angles);
-  } else {
-    cerr << "Polyhedron::optimize() currently only implemented for fullerene polyhedra, other cubic graphs and triangulations." << endl;
-=======
-  } else if(is_cubic()) {
+  }else if(is_cubic()) {
     bool optimize_angles = true;//!is_triangulation();
     return optimize_other(optimize_angles);
-  } else if(is_triangulation()) {
+  }else if(is_triangulation()) {
     bool optimize_angles = false;
     return optimize_other(optimize_angles);
   }else{
-    cerr << "Polyhedron::optimize() currently only implemented for fullerene polyhedra and other cubic graphs." << endl;
->>>>>>> 0cc99b7a
+    cerr << "Polyhedron::optimize() currently only implemented for fullerene polyhedra, other cubic graphs and triangulations." << endl;
     return false;
   }
 }
